--- conflicted
+++ resolved
@@ -140,13 +140,8 @@
 
         clf_copy.fit(new_dataset)
 
-<<<<<<< HEAD
-        loss = (1 / self._ts.num_samples) * self.clf_gradients.L(
-            self._ts.X, self._ts.Y, clf_copy, regularized=False).sum(axis=None)
-=======
         loss = (1 / self._ts.num_samples) * self.clf_gradients.l(
             self._ts.X, self._ts.Y, clf_copy).sum(axis=None)
->>>>>>> c418df0f
 
         return loss
 
