"""
.. module:: ClassifierKernelDensityEstimator
   :synopsis: Kernel Density Estimator

.. moduleauthor:: Ambra Demontis <ambra.demontis@diee.unica.it>
.. moduleauthor:: Marco Melis <marco.melis@diee.unica.it>

"""
from secml.array import CArray
from secml.ml.classifiers import CClassifier
from secml.ml.classifiers.clf_utils import \
    check_binary_labels
from secml.ml.kernel import CKernel
from secml.utils.mixed_utils import check_is_fitted
<<<<<<< HEAD
=======
from secml.ml.classifiers.gradients import CClassifierGradientKDEMixin
from secml.ml.classifiers.clf_utils import convert_binary_labels
>>>>>>> c418df0f


class CClassifierKDE(CClassifier, CClassifierGradientKDEMixin):
    """Kernel Density Estimator
    
    Parameters
    ----------
    kernel : None or CKernel subclass, optional
        Instance of a CKernel subclass to be used for computing
        similarity between patterns. If None (default), a linear
        SVM will be created.
    preprocess : CPreProcess or str or None, optional
        Features preprocess to be applied to input data.
        Can be a CPreProcess subclass or a string with the type of the
        desired preprocessor. If None, input data is used as is.

    Attributes
    ----------
    class_type : 'kde'

    See Also
    --------
    .CKernel : Pairwise kernels and metrics.

    """
    __class_type = 'kde'

    def __init__(self, kernel=None, preprocess=None):

        # Calling CClassifier init
        super(CClassifierKDE, self).__init__(preprocess=preprocess)

        # Setting up the kernel function
        kernel_type = 'linear' if kernel is None else kernel
        self._kernel = CKernel.create(kernel_type)

        self._training_samples = None  # slot store training samples

    def is_linear(self):
        """Return True if the classifier is linear."""
        if (self.preprocess is None or self.preprocess is not None and
                self.preprocess.is_linear()) and self.is_kernel_linear():
            return True
        return False

    def is_kernel_linear(self):
        """Return True if the kernel is None or linear."""
        if self.kernel is None or self.kernel.class_type == 'linear':
            return True
        return False

    def _check_is_fitted(self):
        """Check if the classifier is trained (fitted).

        Raises
        ------
        NotFittedError
            If the classifier is not fitted.

        """
        check_is_fitted(self, 'training_samples')
        super(CClassifierKDE, self)._check_is_fitted()

    @property
    def kernel(self):
        """Kernel function (None if a linear classifier)."""
        return self._kernel

    @property
    def training_samples(self):
        return self._training_samples

    @training_samples.setter
    def training_samples(self, value):
        self._training_samples = value

    def _fit(self, dataset):
        """Trains the One-Vs-All Kernel Density Estimator classifier.

        The following is a private method computing one single
        binary (2-classes) classifier of the OVA schema.

        Representation of each classifier attribute for the multiclass
        case is explained in corresponding property description.

        Parameters
        ----------
        dataset : CDataset
            Binary (2-class) training set. Must be a :class:`.CDataset`
            instance with patterns data and corresponding labels.

        Returns
        -------
        trained_cls : CClassifierKDE
            Instance of the KDE classifier trained using input dataset.

        """
        if dataset.num_classes > 2:
            raise ValueError("training can be performed on (1-classes) "
                             "or binary datasets only. If dataset is binary "
                             "only negative class are considered.")

        negative_samples_idx = dataset.Y.find(dataset.Y == 0)

        if negative_samples_idx is None:
            raise ValueError("training set must contain same negative samples")

        self._training_samples = dataset.X[negative_samples_idx, :]

        self.logger.info("Number of training samples: {:}"
                         "".format(self._training_samples.shape[0]))

        return self

    def decision_function(self, x, y=1):
        """Computes the decision function for each pattern in x.

        If a preprocess has been specified, input is normalized
         before computing the decision function.

        Parameters
        ----------
        x : CArray
            Array with new patterns to classify, 2-Dimensional of shape
            (n_patterns, n_features).
        y : {0, 1}, optional
            The label of the class wrt the function should be calculated.
            Default is 1.

        Returns
        -------
        score : CArray
            Value of the decision function for each test pattern.
            Dense flat array of shape (n_patterns,).

        """
        self._check_is_fitted()

        x = x.atleast_2d()  # Ensuring input is 2-D

        # Transform data if a preprocess is defined
        x = self._preprocess_data(x)

        return self._decision_function(x, y=y)

    def _decision_function(self, x, y=1):
        """Computes the decision function for each pattern in x.

        Parameters
        ----------
        x : CArray
            Array with new patterns to classify, 2-Dimensional of shape
            (n_patterns, n_features).
        y : {0, 1}, optional
            The label of the class wrt the function should be calculated.
            Default is 1.

        Returns
        -------
        score : CArray
            Value of the decision function for each test pattern.
            Dense flat array of shape (n_patterns,).

        """
        check_binary_labels(y)  # Label should be in {0, 1}

        x = x.atleast_2d()  # Ensuring input is 2-D

        if y == 1:
            return 1 - CArray(self.kernel.k(x, self._training_samples)).mean(
                                                        keepdims=False, axis=1)
        else:
            return CArray(self.kernel.k(x, self._training_samples)).mean(
                                                        keepdims=False, axis=1)<|MERGE_RESOLUTION|>--- conflicted
+++ resolved
@@ -12,11 +12,8 @@
     check_binary_labels
 from secml.ml.kernel import CKernel
 from secml.utils.mixed_utils import check_is_fitted
-<<<<<<< HEAD
-=======
 from secml.ml.classifiers.gradients import CClassifierGradientKDEMixin
 from secml.ml.classifiers.clf_utils import convert_binary_labels
->>>>>>> c418df0f
 
 
 class CClassifierKDE(CClassifier, CClassifierGradientKDEMixin):
@@ -58,7 +55,7 @@
     def is_linear(self):
         """Return True if the classifier is linear."""
         if (self.preprocess is None or self.preprocess is not None and
-                self.preprocess.is_linear()) and self.is_kernel_linear():
+            self.preprocess.is_linear()) and self.is_kernel_linear():
             return True
         return False
 
