"""
.. module:: CClassifierRidge
   :synopsis: Ridge classifier

.. moduleauthor:: Ambra Demontis <ambra.demontis@diee.unica.it>
.. moduleauthor:: Marco Melis <marco.melis@diee.unica.it>

"""
from sklearn.linear_model import RidgeClassifier

from secml.ml.classifiers import CClassifierLinear
from secml.array import CArray
from secml.ml.kernel import CKernel
<<<<<<< HEAD
from secml.ml.classifiers.gradients import CClassifierGradientRidge
=======
from secml.ml.classifiers.gradients import CClassifierGradientRidgeMixin
from secml.ml.classifiers.loss import CLossSquare
from secml.ml.classifiers.regularizer import CRegularizerL2
>>>>>>> c418df0f
from secml.utils.mixed_utils import check_is_fitted


class CClassifierRidge(CClassifierLinear, CClassifierGradientRidgeMixin):
    """Ridge Classifier.

    Parameters
    ----------
    preprocess : CPreProcess or str or None, optional
        Features preprocess to be applied to input data.
        Can be a CPreProcess subclass or a string with the type of the
        desired preprocessor. If None, input data is used as is.

    Attributes
    ----------
    class_type : 'ridge'

    """
    __class_type = 'ridge'

    _loss = CLossSquare()
    _reg = CRegularizerL2()

    def __init__(self, alpha=1.0, kernel=None,
                 max_iter=1e5, class_weight=None, tol=1e-4,
                 fit_intercept=True, preprocess=None):

        # Calling the superclass init
        CClassifierLinear.__init__(self, preprocess=preprocess)

        # Classifier parameters
        self.alpha = alpha
        self.max_iter = max_iter
        self.tol = tol
        self.class_weight = class_weight
        self.fit_intercept = fit_intercept

        # Similarity function (bound) to use for computing features
        # Keep private (not a param of RIDGE)
        self._kernel = kernel if kernel is None else CKernel.create(kernel)

        self._tr = None  # slot for the training data

<<<<<<< HEAD
        self._gradients = CClassifierGradientRidge()

=======
>>>>>>> c418df0f
    def is_linear(self):
        """Return True if the classifier is linear."""
        if super(CClassifierRidge,
                 self).is_linear() and self.is_kernel_linear():
            return True
        return False

    def is_kernel_linear(self):
        """Return True if the kernel is None or linear."""
        if self.kernel is None or self.kernel.class_type == 'linear':
            return True
        return False

    def _check_is_fitted(self):
        """Check if the classifier is trained (fitted).

        Raises
        ------
        NotFittedError
            If the classifier is not fitted.

        """
        if self._kernel is not None:
            check_is_fitted(self, '_tr')
        super(CClassifierRidge, self)._check_is_fitted()
<<<<<<< HEAD

    @property
    def gradients(self):
        return self._gradients
=======
>>>>>>> c418df0f

    @property
    def kernel(self):
        """Kernel function."""
        return self._kernel

    @property
    def alpha(self):
        """Returns the Constant that multiplies the regularization term."""
        return self._alpha

    @alpha.setter
    def alpha(self, value):
        """Sets the Constant that multiplies the regularization term."""
        self._alpha = float(value)

    @property
    def C(self):
        """Constant that multiplies the regularization term.

        Equal to 1 / alpha.

        """
        return 1.0 / self.alpha

    @property
    def class_weight(self):
        """Weight of each training class."""
        return self._class_weight

    @class_weight.setter
    def class_weight(self, value):
        """Sets the weight of each training class."""
        if isinstance(value, dict) and len(value) != 2:
            raise ValueError("weight of positive (+1) and negative (0) "
                             "classes only must be specified.")
        self._class_weight = value

    @property
    def n_tr_samples(self):
        """Returns the number of training samples."""
        return self._tr.shape[0] if self._tr is not None else None

    def _fit(self, dataset):
        """Trains the One-Vs-All Ridge classifier.

        The following is a private method computing one single
        binary (2-classes) classifier of the OVA schema.

        Representation of each classifier attribute for the multiclass
        case is explained in corresponding property description.

        Parameters
        ----------
        dataset : CDataset
            Binary (2-classes) training set. Must be a :class:`.CDataset`
            instance with patterns data and corresponding labels.

        Returns
        -------
        trained_cls : classifier
            Instance of the used solver trained using input dataset.

        """
        if dataset.num_classes != 2:
            raise ValueError("training can be performed on binary "
                             "(2-classes) datasets only.")

        # Setting up classifier parameters
        ridge = RidgeClassifier(alpha=self.alpha,
                                fit_intercept=self.fit_intercept,
                                tol=self.tol,
                                max_iter=self.max_iter,
                                class_weight=self.class_weight,
                                solver='auto')

        # Storing training dataset (only if required by kernel)
        self._tr = dataset.X if self._kernel is not None else None

        # Storing the training matrix for kernel mapping
        if self.is_kernel_linear():
            # Training classifier
            ridge.fit(dataset.X.get_data(), dataset.Y.tondarray())
        else:
            # Training SGD classifier with kernel mapping
            ridge.fit(CArray(
                self.kernel.k(dataset.X)).get_data(), dataset.Y.tondarray())

        # Updating global classifier parameters
        self._w = CArray(ridge.coef_, tosparse=dataset.issparse).ravel()
        self._b = CArray(ridge.intercept_)[0] if self.fit_intercept else 0

    def _decision_function(self, x, y=1):
        """Computes the distance from the separating hyperplane for each pattern in x.

        The scores are computed in kernel space if kernel is defined.

        Parameters
        ----------
        x : CArray
            Array with new patterns to classify, 2-Dimensional of shape
            (n_patterns, n_features).
        y : {1}
            The label of the class wrt the function should be calculated.
            decision function is always computed wrt positive class (1).

        Returns
        -------
        score : CArray
            Value of the decision function for each test pattern.
            Dense flat array of shape (n_patterns,).

        """
        x = x.atleast_2d()  # Ensuring input is 2-D
        # Compute decision function in kernel space if necessary
        k = x if self.is_kernel_linear() else CArray(
            self.kernel.k(x, self._tr))
        # Scores are given by the linear model
        return CClassifierLinear._decision_function(self, k, y=y)
<|MERGE_RESOLUTION|>--- conflicted
+++ resolved
@@ -11,13 +11,9 @@
 from secml.ml.classifiers import CClassifierLinear
 from secml.array import CArray
 from secml.ml.kernel import CKernel
-<<<<<<< HEAD
-from secml.ml.classifiers.gradients import CClassifierGradientRidge
-=======
 from secml.ml.classifiers.gradients import CClassifierGradientRidgeMixin
 from secml.ml.classifiers.loss import CLossSquare
 from secml.ml.classifiers.regularizer import CRegularizerL2
->>>>>>> c418df0f
 from secml.utils.mixed_utils import check_is_fitted
 
 
@@ -61,11 +57,6 @@
 
         self._tr = None  # slot for the training data
 
-<<<<<<< HEAD
-        self._gradients = CClassifierGradientRidge()
-
-=======
->>>>>>> c418df0f
     def is_linear(self):
         """Return True if the classifier is linear."""
         if super(CClassifierRidge,
@@ -91,13 +82,6 @@
         if self._kernel is not None:
             check_is_fitted(self, '_tr')
         super(CClassifierRidge, self)._check_is_fitted()
-<<<<<<< HEAD
-
-    @property
-    def gradients(self):
-        return self._gradients
-=======
->>>>>>> c418df0f
 
     @property
     def kernel(self):
