--- conflicted
+++ resolved
@@ -15,7 +15,7 @@
 from secml.ml.classifiers.regularizer import CRegularizer
 from secml.ml.classifiers.clf_utils import convert_binary_labels
 from secml.ml.kernel import CKernel
-from secml.ml.classifiers.clf_utils import convert_binary_labels
+
 
 class CClassifierSGD(CClassifierLinear):
     """Stochastic Gradient Descent Classifier.
@@ -265,15 +265,6 @@
         # Scores are given by the linear model
         return CClassifierLinear._decision_function(self, k, y=y)
 
-<<<<<<< HEAD
-    def is_kernel_linear(self):
-        """Return True if the kernel is None or linear."""
-        if self.kernel.class_type == 'linear':
-            return True
-        return False
-
-=======
->>>>>>> eb2b575a
     def _gradient_f(self, x=None, y=1):
         """Computes the gradient of the linear classifier's decision function
          wrt decision function input.
