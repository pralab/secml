"""
.. module:: CClassifierNearestCentroid
   :synopsis: Nearest Centroid Classifier

.. moduleauthor:: Ambra Demontis <ambra.demontis@diee.unica.it>
.. moduleauthor:: Marco Melis <marco.melis@diee.unica.it>

"""
from secml.array import CArray
from secml.ml.classifiers import CClassifier
from secml.ml.classifiers.clf_utils import convert_binary_labels
from sklearn.neighbors import NearestCentroid
from sklearn.metrics import pairwise_distances


# TODO: EXPAND CLASS DOCSTRING
class CClassifierNearestCentroid(CClassifier):
    """CClassifierNearestCentroid.

    Attributes
    ----------
    class_type : 'nrst-centroid'

    """
    __class_type = 'nrst-centroid'

    def __init__(self, metric='euclidean',
                 shrink_threshold=None, preprocess=None):

        # Calling CClassifier init
        super(CClassifierNearestCentroid, self).__init__(preprocess=preprocess)

        self._metric = metric
        self._shrink_threshold = shrink_threshold

        self._nc = None
        self._centroids = None

    def __clear(self):
        """Reset the object."""
        self._nc = None
        self._centroids = None

    def __is_clear(self):
        """Returns True if object is clear."""
        return self._nc is None and self._centroids is None

    @property
    def metric(self):
        return self._metric

    @property
    def centroids(self):
        return self._centroids

    def _fit(self, dataset):
        """Trains classifier 
    
        Parameters
        ----------
        dataset : CDataset
            Binary (2-class) training set. Must be a :class:`.CDataset`
            instance with patterns data and corresponding labels.

        Returns
        -------
        trained_cls : CClassifierKernelDensityEstimator
            Instance of the KDE classifier trained using input dataset.

        """
        if dataset.num_classes > 2:
            raise ValueError("training can be performed on (1-classes) or "
                             "binary datasets only. If dataset is binary only "
                             "negative class are considered.")

        self._nc = NearestCentroid(self._metric, self._shrink_threshold)

        self._nc.fit(dataset.X.get_data(), dataset.Y.tondarray())

        self._centroids = CArray(self._nc.centroids_)

        return self._nc

    def decision_function(self, x, y=1):
        """Computes the decision function for each pattern in x.

        The score is the distance of each pattern
         from the centroid of class `y`

<<<<<<< HEAD
        If a preprocess has been specified, input is normalized
         before computing the discriminant function.
=======
        If a normalizer has been specified, input is normalized
         before computing the decision function.
>>>>>>> a7fd9059

        Parameters
        ----------
        x : CArray
            Array with new patterns to classify, 2-Dimensional of shape
            (n_patterns, n_features).
        y : {0, 1}, optional
            The label of the class wrt the function should be calculated.
            Default is 1.

        Returns
        -------
        score : CArray
            Value of the decision function for each test pattern.
            Dense flat array of shape (n_patterns,).

        """
        if self.is_clear():
            raise ValueError("make sure the classifier is trained first.")

        x = x.atleast_2d()  # Ensuring input is 2-D

        # Preprocessing data if a preprocess is defined
        if self.preprocess is not None:
            x = self.preprocess.normalize(x)

        sign = convert_binary_labels(y)  # Sign depends on input label (0/1)

        return sign * self._decision_function(x)

    def _decision_function(self, x, y=1):
        """Computes the decision function for each pattern in x.

        The score is the distance of each pattern
         from the centroid of class `label`

        Parameters
        ----------
        x : CArray
            Array with new patterns to classify, 2-Dimensional of shape
            (n_patterns, n_features).
        y : {1}
            The label of the class wrt the function should be calculated.
            decision function is always computed wrt positive class (1).

        Returns
        -------
        score : CArray
            Value of the decision function for each test pattern.
            Dense flat array of shape (n_patterns,).

        """
        if y != 1:
            raise ValueError(
                "decision function is always computed wrt positive class.")

        x = x.atleast_2d()  # Ensuring input is 2-D

        dist_from_ben_centroid = pairwise_distances(
            x.get_data(), self.centroids[0, :].atleast_2d().get_data(),
            metric=self.metric)
        dis_from_mal_centroid = pairwise_distances(
            x.get_data(), self.centroids[1, :].atleast_2d().get_data(),
            metric=self.metric)

        return CArray(
                dist_from_ben_centroid - dis_from_mal_centroid).ravel()<|MERGE_RESOLUTION|>--- conflicted
+++ resolved
@@ -87,13 +87,8 @@
         The score is the distance of each pattern
          from the centroid of class `y`
 
-<<<<<<< HEAD
         If a preprocess has been specified, input is normalized
-         before computing the discriminant function.
-=======
-        If a normalizer has been specified, input is normalized
          before computing the decision function.
->>>>>>> a7fd9059
 
         Parameters
         ----------
