--- conflicted
+++ resolved
@@ -248,13 +248,8 @@
         parameters. For linear SVM (i.e. if kernel is None)
         we also store the 'w' flat vector with each feature's weight.
 
-<<<<<<< HEAD
         If a preprocess has been specified, input is normalized
-        before computing the discriminant function.
-=======
-        If a normalizer has been specified, input is normalized
         before computing the decision function.
->>>>>>> a7fd9059
 
         Parameters
         ----------
