--- conflicted
+++ resolved
@@ -47,19 +47,13 @@
             self.attack_classes = CArray([1])
 
             for create_fn in (self._attack_pgd_ls, self._attack_cleverhans):
-<<<<<<< HEAD
-=======
                 # TODO: REFACTOR THESE UNITTESTS REMOVING THE FOR LOOP
 
->>>>>>> 1dd6b1d4
                 try:
                     import cleverhans
                 except ImportError:
                     continue
-<<<<<<< HEAD
-=======
 
->>>>>>> 1dd6b1d4
                 self.attack_ds.append(self.ts)
                 attack, param_name, param_values = create_fn()
                 # set sec eval object
