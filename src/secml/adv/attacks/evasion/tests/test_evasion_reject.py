from abc import ABCMeta, abstractmethod
import six
from six.moves import range

from secml.testing import CUnitTest

from secml import _NoValue
from secml.adv.attacks.evasion import CAttackEvasionBLS
from secml.array import CArray
from secml.data.loader import CDLRandom
from secml.figure import CFigure
from secml.ml.features.normalization import CNormalizerMinMax
from secml.optim.constraints import CConstraintL2
from secml.utils import fm


class CEvasionRejectTestCases(object):
    """Wrapper for TestCEvasion to make unittest.main() work correctly."""

    @six.add_metaclass(ABCMeta)
    class TestCEvasionReject(CUnitTest):
        """Unit test for CEvasion."""

        @abstractmethod
        def _classifier_creation(self):
            raise NotImplementedError()

        def _dataset_creation(self):
            # generate synthetic data
            self.ds = CDLRandom(n_samples=100, n_classes=3, n_features=2,
                                n_redundant=0, n_clusters_per_class=1,
                                class_sep=1, random_state=0).load()

            # Add a new class modifying one of the existing clusters
            self.ds.Y[(self.ds.X[:, 0] > 0).logical_and(
                self.ds.X[:, 1] > 1).ravel()] = self.ds.num_classes

            self.lb = 0
            self.ub = 1

            # Data normalization
            self.normalizer = CNormalizerMinMax(feature_range=(self.lb,
                                                               self.ub))
            self.normalizer = None
            if self.normalizer is not None:
                self.ds.X = self.normalizer.fit_transform(self.ds.X)

        def setUp(self):

            self.show_plot = False

            import numpy as np
            np.random.seed(12345678)

            # END SETUP

            self._dataset_creation()
            self._classifier_creation()

            # Training and classification
            self.multiclass.fit(self.ds)

            self.y_pred, self.score_pred = self.multiclass.predict(
                self.ds.X, return_decision_function=True, n_jobs=_NoValue)

        def test_indiscriminate_evasion(self):

            self.logger.info(
                "Test indiscriminate evasion ")
            # set targeted (0,... c-1) or indiscriminate (None) evasion
            self.y_target = None
            self._test_evasion_multiclass()

        def test_target_evasion(self):

            # set targeted (0,... c-1) or indiscriminate (None) evasion
            self.y_target = 2
            self.logger.info(
                "Test target evasion (with target class {:}) ".format(
                    self.y_target))
            self._test_evasion_multiclass()

        def _test_evasion_multiclass(self):

            # EVASION
            self.multiclass.verbose = 2

            if self.normalizer is not None:
                lb = self.normalizer.feature_range[0]
                ub = self.normalizer.feature_range[1]
            else:
                lb = None
                ub = None

            dmax = 5

<<<<<<< HEAD
            # self.solver_type = 'gradient-bls'
            # self.solver_params = {'eta': 1e-1, 'eta_min': 0.1}

            self.solver_type = 'gradient'
=======
>>>>>>> c418df0f
            self.solver_params = {'eta': 0.5, 'max_iter': 3}

            eva = CAttackEvasionBLS(classifier=self.multiclass,
                                    surrogate_classifier=self.multiclass,
                                    surrogate_data=self.ds,
                                    distance='l2', dmax=dmax, lb=lb, ub=ub,
                                    solver_params=self.solver_params,
                                    y_target=self.y_target)

            eva.verbose = 0  # 2

            # Points from class 2 region
            # p_idx = 0

            # Points from class 1 region
            # p_idx = 68

            # Points from class 3 region
            p_idx = 1  # Wrong classified point
            # p_idx = 53  # Evasion goes up usually

            # Points from class 0 region
            # p_idx = 49  # Wrong classified point
            # p_idx = 27  # Correctly classified point

            x0 = self.ds.X[p_idx, :]
            y0 = self.ds.Y[p_idx].item()

            x_seq = None  # TODO: append from empty 2d arrays not supported
            scores = CArray([])

            x = x0

            self.logger.info("Evasion at dmax: " + str(dmax))

            eva.dmax = dmax
            x, f_opt = eva._run(x0=x0, y0=y0, x_init=x)
            y_pred, score = self.multiclass.predict(
                x, return_decision_function=True, n_jobs=_NoValue)
            # not considering all iterations, just values at dmax
            # for all iterations, you should bring eva.x_seq and eva.f_seq
            if x_seq is None:
                x_seq = x.deepcopy()
            else:
                x_seq = x_seq.append(x, axis=0)

            s = score[:, y0 if self.y_target is None else self.y_target]

            self.logger.info(
                "Number of objective function evaluations: {:}".format(
                    eva.f_eval))

            self.logger.info(
                "Number of gradient function evaluations: {:}".format(
                    eva.grad_eval))

            self.logger.info(
                "Predicted label after evasion: {:}".format(y_pred))
            self.logger.info("Score after evasion: {:}".format(s))
            self.logger.info(
                "Objective function after evasion: {:}".format(f_opt))

            x_opt = x_seq

            if self.y_target:

                s_ytarget_x0 = self.multiclass.decision_function(
                    x0, self.y_target)
                s_ytarget_xopt = self.multiclass.decision_function(
                    x_opt, self.y_target)

                self.logger.info(
                    "Discriminat function w.r.t the target class first: {:} "
                    "and after evasion: {:}".format(s_ytarget_x0,
                                                    s_ytarget_xopt))

                self.assertLess(s_ytarget_x0, s_ytarget_xopt)

            else:  # indiscriminate attack

                s_ytrue_x0 = self.multiclass.decision_function(
                    x0, y0)
                s_ytrue_xopt = self.multiclass.decision_function(
                    x_opt, y0)

                self.logger.info(
                    "Discriminat function w.r.t the true class first: {:} "
                    "and after evasion: {:}".format(s_ytrue_x0,
                                                    s_ytrue_xopt))

                self.assertGreater(s_ytrue_x0, s_ytrue_xopt)

            # PLOT SECTION
            if self.show_plot:
                self._make_plot(p_idx, eva, dmax)

        def _make_plot(self, p_idx, eva, dmax):

            x0 = self.ds.X[p_idx, :]
            y0 = self.ds.Y[p_idx].item()

            x_seq = None  # TODO: append from empty 2d arrays not supported
            scores = CArray([])
            f_seq = CArray([])

            x = x0
            for d_idx, d in enumerate(range(0, dmax + 1)):

                self.logger.info("Evasion at dmax: " + str(d))

                eva.dmax = d
                x, f_opt = eva._run(x0=x0, y0=y0, x_init=x)
                y_pred, score = self.multiclass.predict(
                    x, return_decision_function=True, n_jobs=_NoValue)
                f_seq = f_seq.append(f_opt)
                # not considering all iterations, just values at dmax
                # for all iterations, you should bring eva.x_seq and eva.f_seq
                if x_seq is None:
                    x_seq = x.deepcopy()
                else:
                    x_seq = x_seq.append(x, axis=0)

                s = score[:, y0 if self.y_target is None else self.y_target]

                scores = scores.append(s)

            self.logger.info(
                "Predicted label after evasion: {:}".format(y_pred))
            self.logger.info("Score after evasion: {:}".format(s))
            self.logger.info(
                "Objective function after evasion: {:}".format(f_opt))

            fig = CFigure(height=9, width=10, markersize=6, fontsize=12)

            # Get plot bounds, taking into account ds and evaded point path
            bounds_x, bounds_y = self.ds.get_bounds()
            min_x, max_x = bounds_x
            min_y, max_y = bounds_y
            min_x = min(min_x, x_seq[:, 0].min())
            max_x = max(max_x, x_seq[:, 0].max())
            min_y = min(min_y, x_seq[:, 1].min())
            max_y = max(max_y, x_seq[:, 1].max())
            ds_bounds = [(min_x, max_x), (min_y, max_y)]

            # Plotting multiclass decision regions
            fig.subplot(2, 2, 1)
            fig = self._plot_decision_function(fig)

            fig.sp.plot_path(x_seq, path_style='-',
                             start_style='o', start_facecolor='w',
                             start_edgewidth=2, final_style='o',
                             final_facecolor='k', final_edgewidth=2)

            # plot distance constraint
            # for d_idx, d in enumerate([dmax]):
            for d in range(1, dmax + 1):
                fig.sp.plot_fobj(func=self._rescaled_distance,
                                 multipoint=True,
                                 plot_background=False,
                                 n_grid_points=20, levels_color='gray',
                                 grid_limits=ds_bounds,
                                 levels=[0], colorbar=False,
                                 levels_style=':',
                                 alpha_levels=.4, c=x0, r=d)

            fig.sp.grid(linestyle='--', alpha=.5, zorder=0)

            # Plotting multiclass evasion objective function
            fig.subplot(2, 2, 2)

            fig.switch_sptype('function')

            fig = self._plot_decision_function(fig)

            fig.sp.plot_fobj(lambda x: eva._objective_function(x),
                             multipoint=True,
                             grid_limits=ds_bounds,
                             colorbar=False, n_grid_points=20,
                             plot_levels=False)

            fig.sp.plot_fgrads(eva._objective_function_gradient,
                               grid_limits=ds_bounds, n_grid_points=20,
                               color='k', alpha=.5)

            fig.sp.plot_path(x_seq, path_style='-',
                             start_style='o', start_facecolor='w',
                             start_edgewidth=2, final_style='o',
                             final_facecolor='k', final_edgewidth=2)

            # plot distance constraint
            for d in range(1, dmax + 1):
                fig.sp.plot_fobj(func=self._rescaled_distance,
                                 multipoint=True,
                                 plot_background=False,
                                 n_grid_points=20, levels_color='w',
                                 grid_limits=ds_bounds,
                                 levels=[0], colorbar=False,
                                 levels_style=':',
                                 alpha_levels=.5, c=x0, r=d)

            fig.sp.grid(linestyle='--', alpha=.5, zorder=0)

            fig.subplot(2, 2, 3)
            if self.y_target is not None:
                fig.sp.title(
                    "Classifier Score for Target Class (Targ. Evasion)")
            else:
                fig.sp.title(
                    "Classifier Score for True Class (Indiscr. Evasion)")
            fig.sp.plot(scores)

            fig.sp.grid()
            fig.sp.xlim(0, dmax)
            fig.sp.xlabel("dmax")

            fig.subplot(2, 2, 4)
            fig.sp.title("Objective Function")
            fig.sp.plot(f_seq)

            fig.sp.grid()
            fig.sp.xlim(0, dmax)
            fig.sp.xlabel("dmax")

            fig.tight_layout()
            fig.show()

            k_name = self.kernel.class_type if self.kernel is not None else 'lin'
            fig.savefig(fm.join(
                fm.abspath(__file__),
                "multiclass_{:}c_kernel-{:}_target-{:}.pdf".format(
                    self.ds.num_classes, k_name, self.y_target)
            ))

            self.logger.info("The figure has been shown")

        #######################################
        # PRIVATE METHODS
        #######################################

        def _rescaled_distance(self, x, c, r):
            """Rescale distance for plot."""
            if self.normalizer is not None:
                c = self.normalizer.revert(c)
                x = self.normalizer.revert(x)
            constr = CConstraintL2(center=c, radius=r)
            return x.apply_along_axis(constr.constraint, axis=1)

        def _plot_decision_function(self, fig):
            """Plot the decision function of a multiclass classifier."""

            def plot_hyperplane(img, clf, min_v, max_v, linestyle, label):
                """Plot the hyperplane associated to the OVA clf."""
                xx = CArray.linspace(
                    min_v - 5, max_v + 5)  # make sure the line is long enough
                # get the separating hyperplane
                yy = -(clf.w[0] * xx + clf.b) / clf.w[1]
                img.sp.plot(xx, yy, linestyle, label=label)

            fig.sp.title('{:}'.format(self.multiclass.__class__.__name__))

            x_bounds, y_bounds = self.ds.get_bounds()

            if self.ds.num_classes == 3:
                styles = [('b', 'o', '-'), ('g', 'p', '--'), ('r', 's', '-.')]
            elif self.ds.num_classes == 4:
                styles = [('saddlebrown', 'o', '-'), ('g', 'p', '--'),
                          ('y', 's', '-.'), ('gray', 'D', '--')]
            else:
                styles = [('saddlebrown', 'o', '-'), ('g', 'p', '--'),
                          ('y', 's', '-.'), ('gray', 'D', '--'),
                          ('c', '-.'), ('m', '-'), ('y', '-.')]

            for c_idx, c in enumerate(self.ds.classes):
                # Plot boundary and predicted label for each OVA classifier

                # plot_hyperplane(fig, self.multiclass.trained_classifiers[c_idx],
                #                 x_bounds[0], x_bounds[1], styles[c_idx],
                #                 'Boundary class {:}'.format(c))

                fig.sp.scatter(self.ds.X[self.ds.Y == c, 0],
                               self.ds.X[self.ds.Y == c, 1],
                               s=70, c=styles[c_idx][0], edgecolors='k',
                               facecolors='none', linewidths=1,
                               label='c {:}'.format(c))

            # Plotting multiclass decision function
            fig.switch_sptype('function')
            fig.sp.plot_fobj(
                lambda x: self.multiclass.predict(x, n_jobs=_NoValue),
                multipoint=True, cmap='Set2',
                grid_limits=self.ds.get_bounds(offset=5),
                colorbar=False, n_grid_points=200,
                plot_levels=True,
                plot_background=True, levels=[-1, 0, 1, 2],
                levels_color='gray', levels_style='--')

            fig.sp.xlim(x_bounds[0] - .05, x_bounds[1] + .05)
            fig.sp.ylim(y_bounds[0] - .05, y_bounds[1] + .05)

            fig.sp.legend(loc=9, ncol=5, mode="expand", handletextpad=.1)

            return fig<|MERGE_RESOLUTION|>--- conflicted
+++ resolved
@@ -94,13 +94,6 @@
 
             dmax = 5
 
-<<<<<<< HEAD
-            # self.solver_type = 'gradient-bls'
-            # self.solver_params = {'eta': 1e-1, 'eta_min': 0.1}
-
-            self.solver_type = 'gradient'
-=======
->>>>>>> c418df0f
             self.solver_params = {'eta': 0.5, 'max_iter': 3}
 
             eva = CAttackEvasionBLS(classifier=self.multiclass,
