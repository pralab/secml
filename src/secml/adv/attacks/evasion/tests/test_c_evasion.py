--- conflicted
+++ resolved
@@ -14,11 +14,7 @@
 from secml.figure import CFigure
 from secml.utils import fm
 
-<<<<<<< HEAD
-from secml.adv.attacks.evasion import CAttackEvasion
-=======
 from secml.adv.attacks.evasion import CAttackEvasionBLS
->>>>>>> c418df0f
 from secml.optim.constraints import \
     CConstraintBox, CConstraintL1, CConstraintL2
 
@@ -75,12 +71,6 @@
 
             self.logger.info("Malicious sample: " + str(self.x0))
 
-<<<<<<< HEAD
-            self.solver_type = 'gradient-bls'
-            # self.solver_type = 'gradient'
-
-=======
->>>>>>> c418df0f
             self.solver_params = {
                 "eta": self.eta,
                 "eta_min": self.eta_min,
