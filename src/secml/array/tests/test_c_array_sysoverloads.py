from __future__ import print_function

from secml.array.tests import CArrayTestCases

import numpy as np
import scipy.sparse as scs
import operator as op
from itertools import product

from secml.array import CArray
from secml.array.c_dense import CDense
from secml.array.c_sparse import CSparse


class TestCArraySystemOverloads(CArrayTestCases):
    """Unit test for CArray SYSTEM OVERLOADS methods."""

    def test_operators_array_vs_array(self):
        """Test for mathematical operators array vs array."""
        operators = [op.add, op.sub]
        expected_result = [CSparse, CDense, CDense, CDense]
        items = [(self.array_sparse, self.array_sparse),
                 (self.array_sparse, self.array_dense),
                 (self.array_dense, self.array_sparse),
                 (self.array_dense, self.array_dense)]
        self._test_operator_cycle(operators, items, expected_result)

        operators = [op.mul]
        expected_result = [CSparse, CSparse, CSparse, CDense]
        items = [(self.array_sparse, self.array_sparse),
                 (self.array_sparse, self.array_dense),
                 (self.array_dense, self.array_sparse),
                 (self.array_dense, self.array_dense)]
        self._test_operator_cycle(operators, items, expected_result)

        try:
            operators = [op.div, op.truediv, op.floordiv]
        except AttributeError:  # TODO: REMOVE AFTER TRANSITION TO PYTHON 3
            operators = [op.truediv, op.floordiv]
        expected_result = [CDense, CDense, CDense, CDense]
        items = [(self.array_sparse, self.array_sparse),
                 (self.array_sparse, self.array_dense),
                 (self.array_dense, self.array_sparse),
                 (self.array_dense, self.array_dense)]
<<<<<<< HEAD
        self._test_operator_cycle(operators, items, expected_result)
=======

        with self.logger.catch_warnings():
            # For 0 / 0 divisions
            self.logger.filterwarnings(
                action='ignore',
                message="invalid value encountered in true_divide",
                category=RuntimeWarning)
            self._test_operator_cycle(operators, items, expected_result)
>>>>>>> c418df0f

        operators = [op.pow, CArray.pow]
        expected_result = [CDense, CDense]
        items = [(self.array_dense, self.array_sparse),
                 (self.array_dense, self.array_dense)]
        self._test_operator_cycle(operators, items, expected_result)

        # Sparse array ** array is not supported
        with self.assertRaises(TypeError):
            self.array_sparse ** self.array_sparse
        with self.assertRaises(TypeError):
            self.array_sparse ** self.array_dense
        with self.assertRaises(TypeError):
            self.array_sparse.pow(self.array_sparse)
        with self.assertRaises(TypeError):
            self.array_sparse.pow(self.array_dense)

    def test_operators_array(self):
        """Test for mathematical operators for single array."""
        # abs()
        self.logger.info("Checking abs() operator...")
        s_abs = abs(self.array_sparse)
        d_abs = abs(self.array_dense)
        # Check if method returned correct datatypes
        self.assertIsInstance(s_abs._data, CSparse)
        self.assertIsInstance(d_abs._data, CDense)
        # Check if we have the same output in all cases
        self.assertTrue(self._test_multiple_eq([s_abs, d_abs]))

        # array.abs()
        self.logger.info("Checking .abs() method...")
        s_abs = self.array_sparse.abs()
        d_abs = self.array_dense.abs()
        # Check if method returned correct datatypes
        self.assertIsInstance(s_abs._data, CSparse)
        self.assertIsInstance(d_abs._data, CDense)
        # Check if we have the same output in all cases
        self.assertTrue(self._test_multiple_eq([s_abs, d_abs]))

        # Negative
        self.logger.info("Checking negative operator...")
        s_abs = -self.array_sparse
        d_abs = -self.array_dense
        # Check if method returned correct datatypes
        self.assertIsInstance(s_abs._data, CSparse)
        self.assertIsInstance(d_abs._data, CDense)
        # Check if we have the same output in all cases
        self.assertTrue(self._test_multiple_eq([s_abs, d_abs]))

    def test_operators_array_vs_scalar(self):
        """Test for mathematical operators array vs scalar."""

        test_scalars = [
            2, np.ravel(2)[0], 2.0, np.ravel(2.0)[0], np.float32(2.0)]
        test_z_scalars = [
            0, np.ravel(0)[0], 0.0, np.ravel(0.0)[0], np.float32(0.0)]

        # DENSE ARRAY + NONZERO SCALAR, NONZERO SCALAR + DENSE ARRAY
        # sparse array + nonzero scalar is not supported (and viceversa)
        operators = [op.add, op.mul]
        expected_result = [CDense] * 10
        items = list(product([self.array_dense], test_scalars)) + \
            list(product(test_scalars, [self.array_dense]))
        self._test_operator_cycle(operators, items, expected_result)

        # ARRAY + ZERO SCALAR, ZERO SCALAR + ARRAY
        operators = [op.add, op.mul]
        expected_result = [CDense] * 10 + [CSparse] * 10
        items = list(product([self.array_dense], test_z_scalars)) + \
            list(product(test_z_scalars, [self.array_dense])) + \
            list(product([self.array_sparse], test_z_scalars)) + \
            list(product(test_z_scalars, [self.array_sparse]))
        self._test_operator_cycle(operators, items, expected_result)

        # DENSE ARRAY - NONZERO SCALAR
        # sparse array - nonzero scalar is not supported (and viceversa)
        operators = [op.sub]
        expected_result = [CDense] * 5
        items = list(product([self.array_dense], test_scalars))
        self._test_operator_cycle(operators, items, expected_result)

        # NONZERO SCALAR - DENSE ARRAY
        operators = [op.sub]
        expected_result = [CDense] * 5
        items = list(product(test_scalars, [self.array_dense]))
        self._test_operator_cycle(operators, items, expected_result)

        # ARRAY - ZERO SCALAR
        operators = [op.sub]
        expected_result = [CDense] * 5 + [CSparse] * 5
        items = list(product([self.array_dense], test_z_scalars)) + \
            list(product([self.array_sparse], test_z_scalars))
        self._test_operator_cycle(operators, items, expected_result)

        # ZERO SCALAR - ARRAY
        operators = [op.sub]
        expected_result = [CDense] * 5 + [CSparse] * 5
        items = list(product(test_z_scalars, [self.array_dense])) + \
            list(product(test_z_scalars, [self.array_sparse]))
        self._test_operator_cycle(operators, items, expected_result)

        # ARRAY * NONZERO SCALAR, NONZERO SCALAR * ARRAY
        operators = [op.mul]
        expected_result = [CDense] * 10 + [CSparse] * 10
        items = list(product([self.array_dense], test_scalars)) + \
            list(product(test_scalars, [self.array_dense])) + \
            list(product([self.array_sparse], test_scalars)) + \
            list(product(test_scalars, [self.array_sparse]))
        self._test_operator_cycle(operators, items, expected_result)

        # ARRAY * ZERO SCALAR, ZERO SCALAR * ARRAY
        operators = [op.mul]
        expected_result = [CDense] * 10 + [CSparse] * 10
        items = list(product([self.array_dense], test_z_scalars)) + \
            list(product(test_z_scalars, [self.array_dense])) + \
            list(product([self.array_sparse], test_z_scalars)) + \
            list(product(test_z_scalars, [self.array_sparse]))
        self._test_operator_cycle(operators, items, expected_result)

        # ARRAY / NONZERO SCALAR
        try:
            operators = [op.div, op.truediv, op.floordiv]
        except AttributeError:  # TODO: REMOVE AFTER TRANSITION TO PYTHON 3
            operators = [op.truediv, op.floordiv]
        expected_result = [CDense] * 5 + [CSparse] * 5
        items = list(product([self.array_dense], test_scalars)) + \
            list(product([self.array_sparse], test_scalars))
        self._test_operator_cycle(operators, items, expected_result)

        # NONZERO SCALAR / DENSE ARRAY
        # nonzero scalar / sparse array is not supported
        try:
            operators = [op.div, op.truediv, op.floordiv]
        except AttributeError:  # TODO: REMOVE AFTER TRANSITION TO PYTHON 3
            operators = [op.truediv, op.floordiv]
        expected_result = [CDense] * 5
        items = list(product(test_scalars, [self.array_dense]))
<<<<<<< HEAD
        self._test_operator_cycle(operators, items, expected_result)
=======
        with self.logger.catch_warnings():
            # we are dividing using arrays having zeros
            self.logger.filterwarnings(
                action='ignore',
                message="divide by zero encountered in true_divide",
                category=RuntimeWarning)
            self._test_operator_cycle(operators, items, expected_result)
>>>>>>> c418df0f

        # ZERO SCALAR / DENSE ARRAY
        # zero scalar / sparse array is not supported
        try:
            operators = [op.div, op.truediv, op.floordiv]
        except AttributeError:  # TODO: REMOVE AFTER TRANSITION TO PYTHON 3
            operators = [op.truediv, op.floordiv]
        expected_result = [CDense] * 5
        items = list(product(test_z_scalars, [self.array_dense]))
<<<<<<< HEAD
        self._test_operator_cycle(operators, items, expected_result)
=======
        with self.logger.catch_warnings():
            # we are dividing a zero scalar by something
            self.logger.filterwarnings(
                action='ignore',
                message="divide by zero encountered in true_divide",
                category=RuntimeWarning)
            # For 0 / 0 divisions
            self.logger.filterwarnings(
                action='ignore',
                message="invalid value encountered in true_divide",
                category=RuntimeWarning)
            self._test_operator_cycle(operators, items, expected_result)
>>>>>>> c418df0f

        # ARRAY ** NONZERO SCALAR
        operators = [op.pow, CArray.pow]
        expected_result = [CDense] * 5 + [CSparse] * 5
        items = list(product([self.array_dense], test_scalars)) + \
            list(product([self.array_sparse], test_scalars))
        self._test_operator_cycle(operators, items, expected_result)

        # NONZERO SCALAR ** DENSE ARRAY
        # nonzero scalar ** sparse array is not supported
        operators = [op.pow]
        expected_result = [CDense] * 5
        items = list(product(test_scalars, [self.array_dense]))
        self._test_operator_cycle(operators, items, expected_result)

        # DENSE ARRAY ** ZERO SCALAR
        # sparse array ** zero scalar is not supported
        operators = [op.pow, CArray.pow]
        expected_result = [CDense] * 5
        items = list(product([self.array_dense], test_z_scalars))
        self._test_operator_cycle(operators, items, expected_result)

        # ZERO SCALAR ** DENSE ARRAY
        # zero scalar ** sparse array is not supported
        operators = [op.pow]
        expected_result = [CDense] * 5
        items = list(product(test_z_scalars, [self.array_dense]))
        self._test_operator_cycle(operators, items, expected_result)

        # NONZERO SCALAR +,- SPARSE ARRAY NOT SUPPORTED (AND VICEVERSA)
        items = list(product([self.array_sparse], test_scalars)) + \
            list(product(test_scalars, [self.array_sparse]))
        operators = [op.add, op.sub]
        self._test_operator_notimplemented(operators, items)

        # ZERO SCALAR / SPARSE ARRAY NOT SUPPORTED
        # NONZERO SCALAR / SPARSE ARRAY NOT SUPPORTED
        items = list(product(test_scalars, [self.array_sparse])) + \
            list(product(test_z_scalars, [self.array_sparse]))
        try:
            operators = [op.div, op.truediv, op.floordiv]
        except AttributeError:  # TODO: REMOVE AFTER TRANSITION TO PYTHON 3
            operators = [op.truediv, op.floordiv]
        self._test_operator_notimplemented(operators, items)

        # NONZERO SCALAR ** SPARSE ARRAY NOT SUPPORTED
        # ZERO SCALAR ** SPARSE ARRAY NOT SUPPORTED
        items = list(product(test_scalars, [self.array_sparse])) + \
            list(product(test_z_scalars, [self.array_sparse]))
        operators = [op.pow]
        self._test_operator_notimplemented(operators, items)

        # SPARSE ARRAY ** ZERO SCALAR NOT SUPPORTED
        items = list(product([self.array_sparse], test_z_scalars))
        operators = [op.pow]
        self._test_operator_notimplemented(operators, items)

        # TODO: ARRAY / ZERO SCALAR TEST (SEE #353)

    def test_operators_array_vs_unsupported(self):
        """Test for mathematical operators array vs unsupported types."""

        def test_unsupported(x):
            try:
                operators = [op.add, op.sub, op.mul, op.truediv,
                             op.div, op.floordiv, op.pow]
            except AttributeError:  # TODO: REMOVE AFTER TRANSITION TO PYTHON 3
                operators = [op.add, op.sub, op.mul,
                             op.truediv, op.floordiv, op.pow]
            for operator in operators:
                with self.assertRaises(TypeError):
                    self.logger.info("Testing {:} dense vs '{:}'".format(
                        operator.__name__, type(x).__name__))
                    operator(self.array_dense, x)
                with self.assertRaises(TypeError):
                    self.logger.info("Testing {:} sparse vs '{:}'".format(
                        operator.__name__, type(x).__name__))
                    operator(self.array_sparse, x)
                with self.assertRaises(TypeError):
                    self.logger.info("Testing {:} dense vect vs '{:}'".format(
                        operator.__name__, type(x).__name__))
                    operator(self.row_flat_dense, x)
                with self.assertRaises(TypeError):
                    self.logger.info("Testing {:} sparse vect vs '{:}'".format(
                        operator.__name__, type(x).__name__))
                    operator(self.row_sparse, x)

        test_unsupported(np.array([1, 2, 3]))
        test_unsupported(scs.csr_matrix([1, 2, 3]))
        test_unsupported([1, 2, 3])
        test_unsupported((1, 2, 3))
        test_unsupported(set([1, 2, 3]))
        test_unsupported(dict({1: 2}))
        test_unsupported('test')

    def test_operators_unsupported_vs_array(self):
        """Test for mathematical operators unsupported types vs array."""

        def test_unsupported(x):
            try:
                operators = [op.add, op.sub, op.mul, op.truediv,
                             op.div, op.floordiv, op.pow]
            except AttributeError:  # TODO: REMOVE AFTER TRANSITION TO PYTHON 3
                operators = [op.add, op.sub, op.mul,
                             op.truediv, op.floordiv, op.pow]
            for operator in operators:
                with self.assertRaises(TypeError):
                    self.logger.info("Testing {:} '{:}' vs dense".format(
                        operator.__name__, type(x).__name__))
                    operator(x, self.array_dense)
                with self.assertRaises(TypeError):
                    self.logger.info("Testing {:} '{:}' vs sparse".format(
                        operator.__name__, type(x).__name__))
                    operator(x, self.array_sparse)
                with self.assertRaises(TypeError):
                    self.logger.info("Testing {:} '{:}' vs dense vect".format(
                        operator.__name__, type(x).__name__))
                    operator(x, self.row_flat_dense)
                with self.assertRaises(TypeError):
                    self.logger.info("Testing {:} '{:}' vs sparse vect".format(
                        operator.__name__, type(x).__name__))
                    operator(x, self.row_sparse)

        # Array do broadcasting of each element wrt our array
        # There is NO way of blocking this
        # test_unsupported(np.array([1, 2, 3]))
        # test_unsupported(scs.csr_matrix([1, 2, 3]))

        test_unsupported([1, 2, 3])
        test_unsupported((1, 2, 3))
        test_unsupported(set([1, 2, 3]))
        test_unsupported(dict({1: 2}))
        test_unsupported('test')

    def test_comparison_array_vs_array(self):
        """Test for comparison operators array vs array."""
        operators = [op.eq, op.lt, op.le, op.gt, op.ge, op.ne]
        expected_result = [CSparse, CDense, CDense, CDense]
        items = [(self.array_sparse, self.array_sparse),
                 (self.array_sparse, self.array_dense),
                 (self.array_dense, self.array_sparse),
                 (self.array_dense, self.array_dense)]
<<<<<<< HEAD
        self._test_operator_cycle(operators, items, expected_result)
=======

        with self.logger.catch_warnings():
            # Comparing sparse arrays using ==, <= and >= is inefficient
            self.logger.filterwarnings(
                action='ignore',
                message="Comparing sparse matrices using*",
                category=scs.SparseEfficiencyWarning)
            self._test_operator_cycle(operators, items, expected_result)
>>>>>>> c418df0f

    def test_comparison_array_vs_scalar(self):
        """Test for comparison operators array vs scalar."""
        operators = [op.eq, op.lt, op.le, op.gt, op.ge, op.ne]
        expected_result = [CSparse, CDense, CSparse, CDense]
        items = [(self.array_sparse, 2),
                 (self.array_dense, 2),
                 (self.array_sparse, np.ravel(2)[0]),
                 (self.array_dense, np.ravel(2)[0])]
<<<<<<< HEAD
        self._test_operator_cycle(operators, items, expected_result)
=======
        with self.logger.catch_warnings():
            # Comparing a sparse matrix with a scalar greater than zero
            # using < or <= is inefficient
            # Comparing a sparse matrix with a nonzero scalar
            # using != is inefficient
            self.logger.filterwarnings(
                action='ignore',
                message="Comparing a sparse matrix*",
                category=scs.SparseEfficiencyWarning)
            self._test_operator_cycle(operators, items, expected_result)
>>>>>>> c418df0f

    def test_comparison_array_vs_unsupported(self):
        """Test for comparison operators array vs unsupported types."""

        def test_unsupported_arrays(x):
            for operator in [op.eq, op.lt, op.le, op.gt, op.ge, op.ne]:

                with self.assertRaises(TypeError):
                    self.logger.info("Testing {:} '{:}' vs dense".format(
                        operator.__name__, type(x).__name__))
                    operator(self.array_dense, x)

                with self.assertRaises(TypeError):
                    self.logger.info("Testing {:} '{:}' vs sparse".format(
                        operator.__name__, type(x).__name__))
                    operator(self.array_sparse, x)

                with self.assertRaises(TypeError):
                    self.logger.info("Testing {:} '{:}' vs dense vect".format(
                        operator.__name__, type(x).__name__))
                    operator(self.row_flat_dense, x)

                with self.assertRaises(TypeError):
                    self.logger.info("Testing {:} '{:}' vs sparse vect".format(
                        operator.__name__, type(x).__name__))
                    operator(self.row_sparse, x)

        def test_unsupported(x):
            for operator in [op.lt, op.le, op.gt, op.ge]:

                with self.assertRaises(TypeError):
                    self.logger.info("Testing {:} '{:}' vs dense".format(
                        operator.__name__, type(x).__name__))
                    operator(self.array_dense, x)

                with self.assertRaises(TypeError):
                    self.logger.info("Testing {:} '{:}' vs sparse".format(
                        operator.__name__, type(x).__name__))
                    operator(self.array_sparse, x)

                with self.assertRaises(TypeError):
                    self.logger.info("Testing {:} '{:}' vs dense vect".format(
                        operator.__name__, type(x).__name__))
                    operator(self.row_flat_dense, x)

                with self.assertRaises(TypeError):
                    self.logger.info("Testing {:} '{:}' vs sparse vect".format(
                        operator.__name__, type(x).__name__))
                    operator(self.row_sparse, x)

        def test_false(x):

            self.logger.info("Testing {:} dense vs '{:}'".format(
                op.eq.__name__, type(x).__name__))
            self.assertFalse(op.eq(self.array_dense, x))

            self.logger.info("Testing {:} sparse vs '{:}'".format(
                op.eq.__name__, type(x).__name__))
            self.assertFalse(op.eq(self.array_sparse, x))

            self.logger.info("Testing {:} dense vect vs '{:}'".format(
                op.eq.__name__, type(x).__name__))
            self.assertFalse(op.eq(self.row_flat_dense, x))

            self.logger.info("Testing {:} sparse vect vs '{:}'".format(
                op.eq.__name__, type(x).__name__))
            self.assertFalse(op.eq(self.row_sparse, x))

        def test_true(x):

            self.logger.info("Testing {:} dense vs '{:}'".format(
                op.ne.__name__, type(x).__name__))
            self.assertTrue(op.ne(self.array_dense, x))

            self.logger.info("Testing {:} sparse vs '{:}'".format(
                op.ne.__name__, type(x).__name__))
            self.assertTrue(op.ne(self.array_sparse, x))

            self.logger.info("Testing {:} dense vect vs '{:}'".format(
                op.ne.__name__, type(x).__name__))
            self.assertTrue(op.ne(self.row_flat_dense, x))

            self.logger.info("Testing {:} sparse vect vs '{:}'".format(
                op.ne.__name__, type(x).__name__))
            self.assertTrue(op.ne(self.row_sparse, x))

        test_unsupported_arrays(np.array([1, 2, 3]))
        test_unsupported_arrays(scs.csr_matrix([1, 2, 3]))

        test_unsupported([1, 2, 3])
        test_unsupported((1, 2, 3))
        test_unsupported(set([1, 2, 3]))
        test_unsupported(dict({1: 2}))
        test_unsupported('test')

        test_false([1, 2, 3])
        test_false((1, 2, 3))
        test_false(set([1, 2, 3]))
        test_false(dict({1: 2}))
        test_false('test')

        test_true([1, 2, 3])
        test_true((1, 2, 3))
        test_true(set([1, 2, 3]))
        test_true(dict({1: 2}))
        test_true('test')

    def test_operators_comparison_vs_array(self):
        """Test for comparison operators unsupported types vs array."""

        def test_unsupported(x):
            for operator in [op.lt, op.le, op.gt, op.ge]:

                with self.assertRaises(TypeError):
                    self.logger.info("Testing {:} '{:}' vs dense".format(
                        operator.__name__, type(x).__name__))
                    operator(x, self.array_dense)

                with self.assertRaises(TypeError):
                    self.logger.info("Testing {:} '{:}' vs sparse".format(
                        operator.__name__, type(x).__name__))
                    operator(x, self.array_sparse)

                with self.assertRaises(TypeError):
                    self.logger.info("Testing {:} '{:}' vs dense vect".format(
                        operator.__name__, type(x).__name__))
                    operator(x, self.row_flat_dense)

                with self.assertRaises(TypeError):
                    self.logger.info("Testing {:} '{:}' vs sparse vect".format(
                        operator.__name__, type(x).__name__))
                    operator(x, self.row_sparse)

        def test_false(x):

            self.logger.info("Testing {:} dense vs '{:}'".format(
                op.eq.__name__, type(x).__name__))
            self.assertFalse(op.eq(x, self.array_dense))

            self.logger.info("Testing {:} sparse vs '{:}'".format(
                op.eq.__name__, type(x).__name__))
            self.assertFalse(op.eq(x, self.array_sparse))

            self.logger.info("Testing {:} dense vect vs '{:}'".format(
                op.eq.__name__, type(x).__name__))
            self.assertFalse(op.eq(x, self.row_flat_dense))

            self.logger.info("Testing {:} sparse vect vs '{:}'".format(
                op.eq.__name__, type(x).__name__))
            self.assertFalse(op.eq(x, self.row_sparse))

        def test_true(x):

            self.logger.info("Testing {:} dense vs '{:}'".format(
                op.ne.__name__, type(x).__name__))
            self.assertTrue(op.ne(x, self.array_dense))

            self.logger.info("Testing {:} sparse vs '{:}'".format(
                op.ne.__name__, type(x).__name__))
            self.assertTrue(op.ne(x, self.array_sparse))

            self.logger.info("Testing {:} dense vect vs '{:}'".format(
                op.ne.__name__, type(x).__name__))
            self.assertTrue(op.ne(x, self.row_flat_dense))

            self.logger.info("Testing {:} sparse vect vs '{:}'".format(
                op.ne.__name__, type(x).__name__))
            self.assertTrue(op.ne(x, self.row_sparse))

        # Array do broadcasting of each element wrt our array
        # There is NO way of blocking this
        # test_unsupported(np.array([1, 2, 3]))
        # test_unsupported(scs.csr_matrix([1, 2, 3]))

        test_unsupported([1, 2, 3])
        test_unsupported((1, 2, 3))
        test_unsupported(set([1, 2, 3]))
        test_unsupported(dict({1: 2}))
        test_unsupported('test')

        test_false([1, 2, 3])
        test_false((1, 2, 3))
        test_false(set([1, 2, 3]))
        test_false(dict({1: 2}))
        test_false('test')

        test_true([1, 2, 3])
        test_true((1, 2, 3))
        test_true(set([1, 2, 3]))
        test_true(dict({1: 2}))
        test_true('test')

    def test_bool_operators(self):

        a = CArray([1, 2, 3])
        b = CArray([1, 1, 1])

        d = (a < 2)
        c = (b == 1)

        self.logger.info("C -> " + str(c))
        self.logger.info("D -> " + str(d))

        self.logger.info("C logical_and D -> " + str(c.logical_and(d)))
        self.logger.info("D logical_and C -> " + str(d.logical_and(c)))

        with self.assertRaises(ValueError):
            print(d and c)
        with self.assertRaises(ValueError):
            print(c and d)
        with self.assertRaises(ValueError):
            print(d or c)
        with self.assertRaises(ValueError):
            print(c or d)

        a = CArray(True)
        b = CArray(False)

        self.assertTrue((a and b) == False)
        self.assertTrue((b and a) == False)
        self.assertTrue((a or b) == True)
        self.assertTrue((b or a) == True)

    def test_iteration(self):
        """Unittest for CArray __iter__."""
        self.logger.info("Unittest for CArray __iter__")

        res = []
        for elem_id, elem in enumerate(self.array_dense):
            res.append(elem)
            self.assertEqual(self.array_dense.ravel()[elem_id].item(),  elem)
        # Check if all array elements have been returned
        self.assertEqual(self.array_dense.size, len(res))

        res = []
        for elem_id, elem in enumerate(self.array_sparse):
            res.append(elem)
            self.assertEqual(self.array_sparse.ravel()[elem_id].item(), elem)
        # Check if all array elements have been returned
        self.assertEqual(self.array_sparse.size, len(res))

        res = []
        for elem_id, elem in enumerate(self.row_flat_dense):
            res.append(elem)
            self.assertEqual(self.row_flat_dense[elem_id].item(), elem)
        # Check if all array elements have been returned
        self.assertEqual(self.row_flat_dense.size, len(res))

        res = []
        for elem_id, elem in enumerate(self.row_dense):
            res.append(elem)
            self.assertEqual(self.row_dense[elem_id].item(), elem)
        # Check if all array elements have been returned
        self.assertEqual(self.row_dense.size, len(res))

        res = []
        for elem_id, elem in enumerate(self.row_sparse):
            res.append(elem)
            self.assertEqual(self.row_sparse[elem_id].item(), elem)
        # Check if all array elements have been returned
        self.assertEqual(self.row_sparse.size, len(res))


if __name__ == '__main__':
    CArrayTestCases.main()<|MERGE_RESOLUTION|>--- conflicted
+++ resolved
@@ -42,9 +42,6 @@
                  (self.array_sparse, self.array_dense),
                  (self.array_dense, self.array_sparse),
                  (self.array_dense, self.array_dense)]
-<<<<<<< HEAD
-        self._test_operator_cycle(operators, items, expected_result)
-=======
 
         with self.logger.catch_warnings():
             # For 0 / 0 divisions
@@ -53,7 +50,6 @@
                 message="invalid value encountered in true_divide",
                 category=RuntimeWarning)
             self._test_operator_cycle(operators, items, expected_result)
->>>>>>> c418df0f
 
         operators = [op.pow, CArray.pow]
         expected_result = [CDense, CDense]
@@ -191,9 +187,6 @@
             operators = [op.truediv, op.floordiv]
         expected_result = [CDense] * 5
         items = list(product(test_scalars, [self.array_dense]))
-<<<<<<< HEAD
-        self._test_operator_cycle(operators, items, expected_result)
-=======
         with self.logger.catch_warnings():
             # we are dividing using arrays having zeros
             self.logger.filterwarnings(
@@ -201,7 +194,6 @@
                 message="divide by zero encountered in true_divide",
                 category=RuntimeWarning)
             self._test_operator_cycle(operators, items, expected_result)
->>>>>>> c418df0f
 
         # ZERO SCALAR / DENSE ARRAY
         # zero scalar / sparse array is not supported
@@ -211,9 +203,6 @@
             operators = [op.truediv, op.floordiv]
         expected_result = [CDense] * 5
         items = list(product(test_z_scalars, [self.array_dense]))
-<<<<<<< HEAD
-        self._test_operator_cycle(operators, items, expected_result)
-=======
         with self.logger.catch_warnings():
             # we are dividing a zero scalar by something
             self.logger.filterwarnings(
@@ -226,7 +215,6 @@
                 message="invalid value encountered in true_divide",
                 category=RuntimeWarning)
             self._test_operator_cycle(operators, items, expected_result)
->>>>>>> c418df0f
 
         # ARRAY ** NONZERO SCALAR
         operators = [op.pow, CArray.pow]
@@ -369,9 +357,6 @@
                  (self.array_sparse, self.array_dense),
                  (self.array_dense, self.array_sparse),
                  (self.array_dense, self.array_dense)]
-<<<<<<< HEAD
-        self._test_operator_cycle(operators, items, expected_result)
-=======
 
         with self.logger.catch_warnings():
             # Comparing sparse arrays using ==, <= and >= is inefficient
@@ -380,7 +365,6 @@
                 message="Comparing sparse matrices using*",
                 category=scs.SparseEfficiencyWarning)
             self._test_operator_cycle(operators, items, expected_result)
->>>>>>> c418df0f
 
     def test_comparison_array_vs_scalar(self):
         """Test for comparison operators array vs scalar."""
@@ -390,9 +374,6 @@
                  (self.array_dense, 2),
                  (self.array_sparse, np.ravel(2)[0]),
                  (self.array_dense, np.ravel(2)[0])]
-<<<<<<< HEAD
-        self._test_operator_cycle(operators, items, expected_result)
-=======
         with self.logger.catch_warnings():
             # Comparing a sparse matrix with a scalar greater than zero
             # using < or <= is inefficient
@@ -403,7 +384,6 @@
                 message="Comparing a sparse matrix*",
                 category=scs.SparseEfficiencyWarning)
             self._test_operator_cycle(operators, items, expected_result)
->>>>>>> c418df0f
 
     def test_comparison_array_vs_unsupported(self):
         """Test for comparison operators array vs unsupported types."""
