from secml.array.tests import CArrayTestCases

import numpy as np
from six.moves import range

from secml.array import CArray
from secml.core.type_utils import is_scalar, is_int, is_list_of_lists
from secml.core.constants import nan, inf


class TestCArrayUtilsDataAnalysis(CArrayTestCases):
    """Unit test for CArray UTILS - DATA ANALYSIS methods."""

    def test_get_nnz(self):
        """Test for CArray.get_nnz()."""
        self.logger.info("Testing CArray.get_nnz() method")

        def check_nnz(array, expected):
            self.logger.info("array:\n{:}".format(array))
            for ax_i, ax in enumerate((None, 0, 1)):
                res = array.get_nnz(axis=ax)
                self.logger.info("get_nnz(axis={:}):\n{:}".format(ax, res))

                if ax is None:
                    self.assertIsInstance(res, int)
                    self.assertEqual(expected[ax_i], res)
                else:
                    self.assertIsInstance(res, CArray)
                    self.assertEqual(1, res.ndim)
                    if ax == 0:
                        self.assertEqual(array.shape[1], res.size)
                    elif ax == 1:
                        self.assertEqual(array.shape[0], res.size)
                    self.assertFalse((res != expected[ax_i]).any())

        check_nnz(self.array_sparse,
                  (6, CArray([3, 2, 0, 1]), CArray([2, 2, 2])))
        check_nnz(self.row_sparse,
                  (2, CArray([1, 0, 1]), CArray([2])))
        check_nnz(self.column_sparse,
                  (2, CArray([2]), CArray([1, 0, 1])))

        check_nnz(self.array_dense,
                  (6, CArray([3, 2, 0, 1]), CArray([2, 2, 2])))
        check_nnz(self.row_dense,
                  (2, CArray([1, 0, 1]), CArray([2])))
        check_nnz(self.column_dense,
                  (2, CArray([2]), CArray([1, 0, 1])))

        check_nnz(self.single_dense, (1, CArray([1]), CArray([1])))
        check_nnz(self.single_sparse, (1, CArray([1]), CArray([1])))

        # Empty arrays have shape (1, 0)
        check_nnz(self.empty_dense, (0, CArray([]), CArray([0])))
        check_nnz(self.empty_sparse, (0, CArray([]), CArray([0])))

    def test_unique(self):
        """Test for CArray.unique() method."""
        self.logger.info("Test for CArray.unique() method")

        def _unique(array, true_unique):

            self.logger.info("Array:\n{:}".format(array))

            if array.isdense:
                array_unique, u_indices, u_inverse, u_counts = array.unique(
                    return_index=True, return_inverse=True, return_counts=True)
                # Testing call without the optional parameters
                array_unique_single = array.unique()
            elif array.issparse:
                # return_inverse parameters are not available
                with self.assertRaises(NotImplementedError):
                    array.unique(return_inverse=True)
                array_unique, u_indices, u_counts = array.unique(
                    return_index=True, return_counts=True)
                # Testing call without the optional parameters
                array_unique_single = array.unique()
            else:
                raise ValueError("Unknown input array format")
            self.logger.info("array.unique():\n{:}".format(array_unique))

            self.assert_array_equal(array_unique, array_unique_single)

            self.assertIsInstance(array_unique, CArray)
            # output of unique method must be dense
            self.assertTrue(array_unique.isdense)

            self.assertEqual(true_unique.size, array_unique.size)

            unique_ok = True
            for num in true_unique:
                if num not in array_unique:
                    unique_ok = False
            self.assertTrue(unique_ok)

            # To make assert_array_equal work with sparse
            arr_comp = array_unique
            if array.issparse:
                arr_comp = arr_comp.atleast_2d()

            # unique_indices construct unique array from original FLAT one
            self.assertEqual(array_unique.size, u_indices.size)
            self.assertEqual(u_indices.dtype, int)
<<<<<<< HEAD
            self.assertFalse(
                (array.ravel()[u_indices] != array_unique).any())
=======
            self.assert_array_equal(array.ravel()[u_indices], arr_comp)
>>>>>>> c418df0f

            self.assertEqual(array_unique.size, u_counts.size)
            self.assertEqual(u_counts.dtype, int)
            for e_idx, e in enumerate(array_unique):
                if e == 0:
                    # Comparing a sparse matrix with 0 using == is inefficient
                    e_num = array.size - (array != e).sum()
                else:
                    e_num = (array == e).sum()
                self.assertEqual(u_counts[e_idx].item(), e_num)

            if array.isdense:
                self.assertEqual(array.size, u_inverse.size)
                # unique_inverse reconstruct the original FLAT array
                self.assert_array_equal(array.ravel(), arr_comp[u_inverse])

        _unique(self.array_dense, CArray([0, 1, 2, 3, 4, 5, 6]))
        _unique(self.array_sparse, CArray([0, 1, 2, 3, 4, 5, 6]))

        _unique(self.row_sparse, CArray([4, 0, 6]))
        _unique(self.column_sparse, CArray([4, 0, 6]))

        _unique(self.row_flat_dense, CArray([4, 0, 6]))
        _unique(self.row_dense, CArray([4, 0, 6]))
        _unique(self.column_dense, CArray([4, 0, 6]))

        _unique(self.array_dense_allzero, CArray([0]))
        _unique(self.array_sparse_allzero, CArray([0]))

        _unique(self.array_dense_bool, CArray([True, False]))
        _unique(self.array_sparse_bool, CArray([True, False]))

        _unique(self.empty_flat_dense, CArray([]))
        _unique(self.empty_sparse, CArray([]))

    def test_bincount(self):
        """Test for CArray.bincount() method."""
        self.logger.info("Test for CArray.bincount() method.")

        def _check_bincount(array, expected):
            self.logger.info("Array:\n{:}".format(array))

            res = array.bincount()
            self.logger.info("array.bincount():\n{:}".format(res))

            self.assertTrue(res.is_vector_like)
            self.assertEqual(res.size, array.max()+1)
            self.assertFalse((res != expected).any())

        with self.assertRaises(ValueError):
            self.row_dense.bincount()
        with self.assertRaises(ValueError):
            self.array_dense.bincount()
        with self.assertRaises(ValueError):
            self.array_sparse.bincount()

        _check_bincount(self.row_sparse, CArray([1, 0, 0, 0, 1, 0, 1]))
        _check_bincount(self.row_flat_dense, CArray([1, 0, 0, 0, 1, 0, 1]))
        _check_bincount(self.single_flat_dense, CArray([0, 0, 0, 0, 1]))
        _check_bincount(self.single_bool_flat_dense, CArray([0, 1]))

    def test_norm(self):
        """Test for CArray.norm() method."""
        self.logger.info("Test for CArray.norm() method.")

        # Few norms involve divisions by zeros in our test cases, that's ok
        self.logger.filterwarnings(
            action="ignore",
            message="divide by zero encountered in reciprocal",
            category=RuntimeWarning
        )
        self.logger.filterwarnings(
            action="ignore",
            message="divide by zero encountered in power",
            category=RuntimeWarning
        )

        def _check_norm(array):
            self.logger.info("array:\n{:}".format(array))

            for ord_idx, order in enumerate((None, 'fro', inf, -inf,
                                           0, 1, -1, 2, -2, 3, -3)):

                if order == 'fro':  # Frobenius is a matrix norm
                    self.logger.info(
                        "array.norm(order={:}): ValueError".format(order))
                    with self.assertRaises(ValueError):
                        array.norm(order=order)
                    continue

                # Scipy does not supports negative norms
                if array.issparse is True and is_int(order) and order < 0:
                    self.logger.info(
                        "array.norm(order={:}): ValueError".format(order))
                    with self.assertRaises(NotImplementedError):
                        array.norm(order=order)
                    continue

                res = array.norm(order=order)

                self.logger.info("array.norm(order={:}):\n{:}"
                                 "".format(order, res))

                # Special handle of empty arrays
                if array.size == 0:
                    self.assertTrue(is_scalar(res))
                    self.assertEqual(float, type(res))
                    self.assertEqual(0, res)
                    continue

                res_np = np.linalg.norm(
                    array.tondarray().ravel(), ord=order).round(4)

                res = round(res, 4)
                self.assertTrue(is_scalar(res))
                self.assertEqual(float, type(res))
                self.assertEqual(res_np, res)

        # Sparse arrays
        _check_norm(self.row_sparse)

        # Dense arrays
        _check_norm(self.row_flat_dense)
        _check_norm(self.row_dense)

        _check_norm(self.single_flat_dense)
        _check_norm(self.single_dense)
        _check_norm(self.single_sparse)

        _check_norm(self.empty_dense)
        _check_norm(self.empty_flat_dense)
        _check_norm(self.empty_sparse)

        # norm should be used on vector-like arrays only
        with self.assertRaises(ValueError):
            self.array_dense.norm()
        with self.assertRaises(ValueError):
            self.array_sparse.norm()

    def test_norm_2d(self):
        """Test for CArray.norm_2d() method."""
        self.logger.info("Test for CArray.norm_2d() method.")

        # Few norms involve divisions by zeros in our test cases, that's ok
        self.logger.filterwarnings(
            action="ignore",
            message="divide by zero encountered in reciprocal",
            category=RuntimeWarning
        )
        self.logger.filterwarnings(
            action="ignore",
            message="divide by zero encountered in power",
            category=RuntimeWarning
        )

        def _check_norm_2d(array):
            self.logger.info("array:\n{:}".format(array))

            for axis_idx, axis in enumerate((None, 0, 1)):
                for ord_idx, order in enumerate(
                        (None, 'fro', inf, -inf, 1, -1, 2, -2, 3, -3)):

                    if axis is None and order in (2, -2):
                        self.logger.info(
                            "array.norm_2d(order={:}, axis={:}): "
                            "NotImplementedError".format(order, axis))
                        # Norms not implemented for matrices
                        with self.assertRaises(NotImplementedError):
                            array.norm_2d(order=order, axis=axis)
                        continue

                    if axis is None and order in (3, -3):
                        self.logger.info(
                            "array.norm_2d(order={:}, axis={:}): "
                            "ValueError".format(order, axis))
                        # Invalid norm order for matrices
                        with self.assertRaises(ValueError):
                            array.norm_2d(order=order, axis=axis)
                        continue

                    if axis is not None and order == 'fro':
                        self.logger.info(
                            "array.norm_2d(order={:}, axis={:}): "
                            "ValueError".format(order, axis))
                        # fro-norm is a matrix norm
                        with self.assertRaises(ValueError):
                            array.norm_2d(order=order, axis=axis)
                        continue

                    if array.issparse is True and axis is not None and \
                            (is_int(order) and order < 0):
                        self.logger.info(
                            "array.norm_2d(order={:}, axis={:}): "
                            "NotImplementedError".format(order, axis))
                        # Negative vector norms not implemented for sparse
                        with self.assertRaises(NotImplementedError):
                            array.norm_2d(order=order, axis=axis)
                        continue

                    res = array.norm_2d(order=order, axis=axis)
                    self.logger.info("array.norm_2d(order={:}, axis={:}):"
                                     "\n{:}".format(order, axis, res))

                    # Special handle of empty arrays
                    if array.size == 0:
                        if axis is None:
                            self.assertTrue(is_scalar(res))
                            self.assertEqual(float, type(res))
                            self.assertEqual(0, res)
                        else:
                            self.assertEqual(2, res.ndim)  # Out always 2D
                            self.assertEqual(float, res.dtype)
                            self.assertFalse((CArray([[0.0]]) != res).any())
                        continue

                    res_np = np.linalg.norm(array.atleast_2d().tondarray(),
                                            ord=order, axis=axis,
                                            keepdims=True).round(4)

                    if axis is None:
                        res = round(res, 4)
                        self.assertTrue(is_scalar(res))
                        self.assertEqual(float, type(res))
                        self.assertEqual(res_np, res)
                    else:
                        res = res.round(4)
                        self.assertEqual(2, res.ndim)  # Out always 2D
                        if array.ndim == 1:
                            if axis == 0:  # Return a row
                                self.assertEqual(array.shape[0], res.shape[1])
                            else:  # Return an array with a single value
                                self.assertEqual(1, res.size)
                        else:
                            if axis == 0:  # Should return a row
                                self.assertEqual(1, res.shape[0])
                                self.assertEqual(
                                    array.shape[1], res.shape[1])
                            else:  # Should return a column
                                self.assertEqual(1, res.shape[1])
                                self.assertEqual(
                                    array.shape[0], res.shape[0])

                        self.assertEqual(res_np.dtype, res.dtype)

                        self.assertFalse((res_np != res.tondarray()).any())

                with self.assertRaises(ValueError):
                    self.logger.info("array.norm_2d(order={:}): "
                                     "NotImplementedError".format(0))
                    array.norm_2d(order=0)  # Norm 0 not implemented

        # Sparse arrays
        _check_norm_2d(self.array_sparse)
        _check_norm_2d(self.row_sparse)
        _check_norm_2d(self.column_sparse)

        # Dense arrays
        _check_norm_2d(self.array_dense)
        _check_norm_2d(self.row_flat_dense)
        _check_norm_2d(self.row_dense)
        _check_norm_2d(self.column_dense)

        # Bool arrays
        _check_norm_2d(self.array_dense_bool)
        _check_norm_2d(self.array_sparse_bool)

        _check_norm_2d(self.single_flat_dense)
        _check_norm_2d(self.single_dense)
        _check_norm_2d(self.single_sparse)

        _check_norm_2d(self.empty_dense)
        _check_norm_2d(self.empty_flat_dense)
        _check_norm_2d(self.empty_sparse)

    def test_sum(self):
        """Test for CArray.sum() method."""
        self.logger.info("Test for CArray.sum() method.")

        def _check_sum(array, expected):
            self.logger.info("Array:\n{:}".format(array))

            for keepdims in (True, False):
                for res_idx, axis in enumerate([None, 0, 1]):

                    res = array.sum(axis=axis, keepdims=keepdims)
                    self.logger.info("array.sum(axis={:}, keepdims={:}):"
                                     "\n{:}".format(axis, keepdims, res))

                    if axis is None:
                        self.assertTrue(is_scalar(res))
                    else:
                        self.assertIsInstance(res, CArray)

                    res_expected = expected[res_idx]
                    if not isinstance(res_expected, CArray):
                        self.assertIsInstance(res, type(res_expected))
                        self.assertEqual(res, res_expected)
                    else:
                        self.assertEqual(res.isdense, res_expected.isdense)
                        self.assertEqual(res.issparse, res_expected.issparse)
                        if keepdims is False:
                            res_expected = res_expected.ravel()
                        self.assertEqual(res.shape, res_expected.shape)
                        self.assertEqual(res.dtype, res_expected.dtype)
                        self.assertFalse((res != res_expected).any())

        # array_dense = CArray([[1, 0, 0, 5], [2, 4, 0, 0], [3, 6, 0, 0]]
        # row_flat_dense = CArray([4, 0, 6])

        self.logger.info("Testing CArray.sum()")

        _check_sum(self.array_sparse,
                   (21, CArray([[6, 10, 0, 5]]), CArray([[6], [6], [9]])))
        _check_sum(self.array_dense,
                   (21, CArray([[6, 10, 0, 5]]), CArray([[6], [6], [9]])))

        _check_sum(self.array_dense_bool,
                   (7, CArray([[2, 1, 2, 2]]), CArray([[3], [0], [4]])))
        _check_sum(self.array_sparse_bool,
                   (7, CArray([[2, 1, 2, 2]]), CArray([[3], [0], [4]])))

        _check_sum(self.row_flat_dense, (10, CArray([4, 0, 6]), CArray([10])))
        _check_sum(self.row_dense, (10, CArray([[4, 0, 6]]), CArray([[10]])))
        _check_sum(self.row_sparse, (10, CArray([[4, 0, 6]]), CArray([[10]])))

        _check_sum(self.column_dense, (10, CArray([[10]]), CArray([[4], [0], [6]])))
        _check_sum(self.column_sparse, (10, CArray([[10]]), CArray([[4], [0], [6]])))

        _check_sum(self.single_flat_dense, (4, CArray([4]), CArray([4])))
        _check_sum(self.single_dense, (4, CArray([[4]]), CArray([[4]])))
        _check_sum(self.single_sparse, (4, CArray([[4]]), CArray([[4]])))

        _check_sum(self.single_bool_flat_dense, (1, CArray([1]), CArray([1])))
        _check_sum(self.single_bool_dense, (1, CArray([[1]]), CArray([[1]])))
        _check_sum(self.single_bool_sparse, (1, CArray([[1]]), CArray([[1]])))

        _check_sum(self.empty_flat_dense, (0.0, CArray([0.0]), CArray([0.0])))
        _check_sum(self.empty_dense, (0.0, CArray([[0.0]]), CArray([[0.0]])))
        _check_sum(self.empty_sparse, (0.0, CArray([[0.0]]), CArray([[0.0]])))

    def test_cusum(self):
        """Test for CArray.cumsum() method."""
        self.logger.info("Test for CArray.cumsum() method.")

        def _check_cumsum(array):
            self.logger.info("Array:\n{:}".format(array))

            for res_idx, axis in enumerate([None, 0, 1]):
                for dtype in (None, float, int):

                    res = array.cumsum(axis=axis, dtype=dtype)
                    self.logger.info("array.cumsum(axis={:}, dtype={:}):"
                                     "\n{:}".format(axis, dtype, res))

                    res_np = np.cumsum(array.atleast_2d().tondarray(),
                                       axis=axis, dtype=dtype)

                    if array.ndim == 1:
                        # We pass to numpy 2D arrays but result
                        # for vectors will be flat
                        res_np = res_np.ravel()

                    self.assertIsInstance(res, CArray)
                    self.assertTrue(res.isdense)
                    self.assertEqual(res.shape, res_np.shape)
                    self.assertEqual(res.dtype, res_np.dtype)
                    self.assertFalse((res != CArray(res_np)).any())

        # array_dense = CArray([[1, 0, 0, 5], [2, 4, 0, 0], [3, 6, 0, 0]])
        # row_flat_dense = CArray([4, 0, 6])

        self.logger.info("Testing CArray.cumsum()")

        _check_cumsum(self.array_dense)

        _check_cumsum(self.row_flat_dense)
        _check_cumsum(self.row_dense)
        _check_cumsum(self.column_dense)

        _check_cumsum(self.single_flat_dense)
        _check_cumsum(self.single_dense)

        _check_cumsum(self.array_dense_bool)

        _check_cumsum(self.single_bool_flat_dense)
        _check_cumsum(self.single_bool_dense)

        _check_cumsum(self.empty_flat_dense)
        _check_cumsum(self.empty_dense)

        with self.assertRaises(NotImplementedError):
            _check_cumsum(self.array_sparse)

    def test_prod(self):
        """Test for CArray.prod() method."""
        self.logger.info("Test for CArray.prod() method.")

        def _check_prod(array, expected):
            self.logger.info("Array:\n{:}".format(array))

            for keepdims in (True, False):
                for dtype in [None, float, int]:
                    for res_idx, axis in enumerate([None, 0, 1]):

                        res = array.prod(
                            axis=axis, keepdims=keepdims, dtype=dtype)
                        self.logger.info(
                            "array.prod(axis={:}, keepdims={:}, dtype={:}):"
                            "\n{:}".format(axis, keepdims, dtype, res))

                        if axis is None:
                            self.assertTrue(is_scalar(res))
                        else:
                            self.assertIsInstance(res, CArray)

                        res_expected = expected[res_idx]
                        if not isinstance(res_expected, CArray):
                            if dtype is None:
                                if array.dtype.kind in ('i', 'u', 'b'):
                                    dtype_none = int
                                elif array.dtype.kind in ('f'):
                                    dtype_none = float
                                else:
                                    dtype_none = array.dtype.type
                                res_expected = dtype_none(res_expected)
                            else:
                                res_expected = dtype(res_expected)
                            self.assertIsInstance(res, type(res_expected))

                            self.assertEqual(res, res_expected)

                        else:
                            self.assertEqual(res.isdense,
                                             res_expected.isdense)
                            self.assertEqual(res.issparse,
                                             res_expected.issparse)

                            if keepdims is False:
                                res_expected = res_expected.ravel()
                            self.assertEqual(res.shape, res_expected.shape)

                            if dtype is None:
                                if array.dtype.kind in ('i', 'u', 'b'):
                                    dtype_none = int
                                elif array.dtype.kind in ('f'):
                                    dtype_none = float
                                else:
                                    dtype_none = array.dtype.type
                                res_expected = res_expected.astype(dtype_none)
                            else:
                                res_expected = res_expected.astype(dtype)
                            self.assertEqual(res.dtype, res_expected.dtype)

                            self.assertFalse((res != res_expected).any())

        # array_dense = CArray([[1, 0, 0, 5], [2, 4, 0, 0], [3, 6, 0, 0]]
        # row_flat_dense = CArray([4, 0, 6])

        _check_prod(self.array_sparse,
                    (0, CArray([[6, 0, 0, 0]], tosparse=True),
                     CArray([[0], [0], [0]], tosparse=True)))
        _check_prod(self.array_dense,
                    (0, CArray([[6, 0, 0, 0]]), CArray([[0], [0], [0]])))

        _check_prod(self.array_dense_bool,
                    (0, CArray([[0, 0, 0, 0]]), CArray([[0], [0], [1]])))
        _check_prod(self.array_sparse_bool,
                    (0, CArray([[0, 0, 0, 0]], tosparse=True),
                     CArray([[0], [0], [1]], tosparse=True)))

        _check_prod(self.row_flat_dense, (0, CArray([4, 0, 6]), CArray([0])))
        _check_prod(self.row_dense, (0, CArray([[4, 0, 6]]), CArray([[0]])))
        _check_prod(self.row_sparse, (0, CArray([[4, 0, 6]], tosparse=True),
                                      CArray([[0]], tosparse=True)))

        _check_prod(self.column_dense,
                    (0, CArray([[0]]), CArray([[4], [0], [6]])))
        _check_prod(self.column_sparse,(0, CArray([[0]], tosparse=True),
                                        CArray([[4], [0], [6]], tosparse=True)))

        _check_prod(self.single_flat_dense, (4, CArray([4]), CArray([4])))
        _check_prod(self.single_dense, (4, CArray([[4]]), CArray([[4]])))
        _check_prod(self.single_sparse, (4, CArray([[4]], tosparse=True),
                                         CArray([[4]], tosparse=True)))

        _check_prod(self.single_bool_flat_dense, (1, CArray([1]), CArray([1])))
        _check_prod(self.single_bool_dense, (1, CArray([[1]]), CArray([[1]])))
        _check_prod(self.single_bool_sparse, (1, CArray([[1]], tosparse=True),
                                              CArray([[1]], tosparse=True)))

        _check_prod(self.empty_flat_dense, (1.0, CArray([1.0]), CArray([1.0])))
        _check_prod(self.empty_dense, (1.0, CArray([[1.0]]), CArray([[1.0]])))
        _check_prod(self.empty_sparse, (1.0, CArray([[1.0]], tosparse=True),
                                        CArray([[1.0]], tosparse=True)))

    def test_all(self):
        """Test for CArray.all() method."""
        self.logger.info("Test for CArray.all() method")

        def _all(matrix, matrix_nozero, matrix_bool, matrix_bool_true):

            for axis in (None, 0, 1):

                if matrix.issparse is True and axis is not None:
                    with self.assertRaises(NotImplementedError):
                        matrix.all(axis=axis)
                else:
                    # all() on an array that contain also zeros gives False?
                    self.logger.info("matrix: \n" + str(matrix))
                    all_res = matrix.all(axis=axis)
                    self.logger.info("matrix.all(axis={:}) result is:\n"
                                     "{:}".format(axis, all_res))
                    if axis is None:
                        self.assertIsInstance(all_res, bool)
                        self.assertFalse(all_res)
                    else:
                        self.assertIsInstance(all_res, CArray)

                if matrix_nozero.issparse is True and axis is not None:
                    with self.assertRaises(NotImplementedError):
                        matrix_nozero.all(axis=axis)
                else:
                    # all() on an array with no zeros gives True?
                    self.logger.info("matrix_nozero: \n" + str(matrix_nozero))
                    all_res = matrix_nozero.all(axis=axis)
                    self.logger.info("matrix_nozero.all(axis={:}):\n"
                                     "{:}".format(axis, all_res))
                    if axis is None:
                        self.assertIsInstance(all_res, bool)
                        self.assertTrue(all_res)
                    else:
                        self.assertIsInstance(all_res, CArray)
                        self.assertFalse((all_res != True).any())

                if matrix_bool.issparse is True and axis is not None:
                    with self.assertRaises(NotImplementedError):
                        matrix_bool.all(axis=axis)
                else:
                    # all() on boolean array
                    self.logger.info("matrix_bool: \n" + str(matrix_bool))
                    all_res = matrix_bool.all(axis=axis)
                    self.logger.info("matrix_bool.all(axis={:}):\n"
                                     "{:}".format(axis, all_res))
                    if axis is None:
                        self.assertIsInstance(all_res, bool)
                        self.assertFalse(all_res)
                    else:
                        self.assertIsInstance(all_res, CArray)

                if matrix_bool_true.issparse is True and axis is not None:
                    with self.assertRaises(NotImplementedError):
                        matrix_bool_true.all(axis=axis)
                else:
                    # all() on a boolean array with all True
                    self.logger.info(
                        "matrix_bool_true: \n" + str(matrix_bool_true))
                    all_res = matrix_bool_true.all(axis=axis)
                    self.logger.info("matrix_bool_true.all(axis={:}):\n"
                                     "{:}".format(axis, all_res))
                    if axis is None:
                        self.assertIsInstance(all_res, bool)
                        self.assertTrue(all_res)
                    else:
                        self.assertIsInstance(all_res, CArray)
                        self.assertFalse((all_res != True).any())

        _all(self.array_sparse, self.array_sparse_nozero,
             self.array_sparse_bool, self.array_sparse_bool_true)
        _all(self.array_dense, self.array_dense_nozero,
             self.array_dense_bool, self.array_dense_bool_true)

    def test_any(self):
        """Test for CArray.any() method."""
        self.logger.info("Test for CArray.any() method")

        def _any(matrix, matrix_allzero, matrix_bool, matrix_bool_false):

            for axis in (None, 0, 1):

                if matrix.issparse is True and axis is not None:
                    with self.assertRaises(NotImplementedError):
                        matrix.any(axis=axis)
                else:
                    # any() on an array that contain also zeros gives True?
                    self.logger.info("matrix: \n" + str(matrix))
                    any_res = matrix.any(axis=axis)
                    self.logger.info("matrix.any(axis={:}):\n"
                                     "{:}".format(axis, any_res))
                    if axis is None:
                        self.assertIsInstance(any_res, bool)
                        self.assertTrue(any_res)
                    else:
                        self.assertIsInstance(any_res, CArray)

                if matrix_allzero.issparse is True and axis is not None:
                    with self.assertRaises(NotImplementedError):
                        matrix_allzero.any(axis=axis)
                else:
                    # any() on an array with all zeros gives False?
                    self.logger.info(
                        "matrix_allzero: \n" + str(matrix_allzero))
                    any_res = matrix_allzero.any(axis=axis)
                    self.logger.info("matrix_allzero.any(axis={:}):\n"
                                     "{:}".format(axis, any_res))
                    if axis is None:
                        self.assertIsInstance(any_res, bool)
                        self.assertFalse(any_res)
                    else:
                        self.assertIsInstance(any_res, CArray)
                        self.assertFalse((any_res != False).any())

                if matrix_bool.issparse is True and axis is not None:
                    with self.assertRaises(NotImplementedError):
                        matrix_bool.any(axis=axis)
                else:
                    # any() on boolean array
                    self.logger.info("matrix_bool: \n" + str(matrix_bool))
                    any_res = matrix_bool.any(axis=axis)
                    self.logger.info("matrix_bool.any(axis={:}):\n"
                                     "{:}".format(axis, any_res))
                    if axis is None:
                        self.assertIsInstance(any_res, bool)
                        self.assertTrue(any_res)
                    else:
                        self.assertIsInstance(any_res, CArray)

                if matrix_bool_false.issparse is True and axis is not None:
                    with self.assertRaises(NotImplementedError):
                        matrix_bool_false.any(axis=axis)
                else:
                    # any() on a boolean array with all False
                    self.logger.info(
                        "matrix_bool_false: \n" + str(matrix_bool_false))
                    any_res = matrix_bool_false.any(axis=axis)
                    self.logger.info("matrix_bool_false.any(axis={:}):\n"
                                     "{:}".format(axis, any_res))
                    if axis is None:
                        self.assertIsInstance(any_res, bool)
                        self.assertFalse(any_res)
                    else:
                        self.assertIsInstance(any_res, CArray)
                        self.assertFalse((any_res != False).any())

        _any(self.array_sparse, self.array_sparse_allzero,
             self.array_sparse_bool, self.array_sparse_bool_false)
        _any(self.array_dense, self.array_dense_allzero,
             self.array_dense_bool, self.array_dense_bool_false)

    def test_min_max_mean(self):
        """Test for CArray.min(), CArray.max(), CArray.mean() method."""
        self.logger.info(
            "Test for CArray.min(), CArray.max(), CArray.mean() method.")

        def _check_minmaxmean(func, array, expected):
            self.logger.info("Array:\n{:}".format(array))

            for keepdims in (True, False):
                for res_idx, axis in enumerate([None, 0, 1]):

                    if func == 'min':
                        res = array.min(axis=axis, keepdims=keepdims)
                        self.logger.info("array.min(axis={:}, keepdims={:}):"
                                         "\n{:}".format(axis, keepdims, res))
                    elif func == 'max':
                        res = array.max(axis=axis, keepdims=keepdims)
                        self.logger.info("array.max(axis={:}, keepdims={:}):"
                                         "\n{:}".format(axis, keepdims, res))
                    elif func == 'mean':
                        res = array.mean(axis=axis, keepdims=keepdims)
                        self.logger.info("array.mean(axis={:}, keepdims={:}):"
                                         "\n{:}".format(axis, keepdims, res))
                    else:
                        raise ValueError("func {:} unknown".format(func))

                    if axis is None:
                        self.assertTrue(is_scalar(res))
                    else:
                        self.assertIsInstance(res, CArray)

                    res_expected = expected[res_idx]
                    if not isinstance(res_expected, CArray):
                        res = CArray(res).round(2)[0]
                        self.assertEqual(res, res_expected)
                    else:
                        self.assertEqual(res.isdense, res_expected.isdense)
                        self.assertEqual(res.issparse, res_expected.issparse)
                        res = res.round(2)
                        if keepdims is False:
                            res_expected = res_expected.ravel()
                        self.assertEqual(res.shape, res_expected.shape)
                        self.assertFalse((res != res_expected).any())

        # array_dense = CArray([[1, 0, 0, 5], [2, 4, 0, 0], [3, 6, 0, 0]]
        # row_flat_dense = CArray([4, 0, 6])

        self.logger.info("Testing CArray.min()")

        _check_minmaxmean('min', self.array_sparse,
                          (0, CArray([[1, 0, 0, 0]], tosparse=True),
                           CArray([[0], [0], [0]], tosparse=True)))
        _check_minmaxmean('min', self.array_dense,
                          (0, CArray([[1, 0, 0, 0]]), CArray([[0], [0], [0]])))

        _check_minmaxmean('min', self.row_flat_dense,
                          (0, CArray([4, 0, 6]), 0))
        _check_minmaxmean('min', self.row_sparse,
                          (0, CArray([[4, 0, 6]], tosparse=True),
                           CArray([[0]], tosparse=True)))
        _check_minmaxmean('min', self.row_dense,
                          (0, CArray([[4, 0, 6]]), CArray([[0]])))

        _check_minmaxmean('min', self.column_sparse,
                          (0, CArray([[0]], tosparse=True),
                           CArray([[4], [0], [6]], tosparse=True)))
        _check_minmaxmean('min', self.column_dense,
                          (0, CArray([[0]]), CArray([[4], [0], [6]])))

        _check_minmaxmean('min', self.single_flat_dense,
                          (4, CArray([4]), CArray([4])))
        _check_minmaxmean('min', self.single_dense,
                          (4, CArray([[4]]), CArray([[4]])))
        _check_minmaxmean('min', self.single_sparse,
                          (4, CArray([[4]], tosparse=True),
                           CArray([[4]], tosparse=True)))

        self.logger.info("Testing CArray.max()")

        _check_minmaxmean('max', self.array_sparse,
                          (6, CArray([[3, 6, 0, 5]], tosparse=True),
                           CArray([[5], [4], [6]], tosparse=True)))
        _check_minmaxmean('max', self.array_dense,
                          (6, CArray([[3, 6, 0, 5]]), CArray([[5], [4], [6]])))

        _check_minmaxmean('max', self.row_flat_dense,
                          (6, CArray([4, 0, 6]), CArray([6])))
        _check_minmaxmean('max', self.row_sparse,
                          (6, CArray([[4, 0, 6]], tosparse=True),
                           CArray([[6]], tosparse=True)))
        _check_minmaxmean('max', self.row_dense,
                          (6, CArray([[4, 0, 6]]), CArray([[6]])))

        _check_minmaxmean('max', self.column_sparse,
                          (6, CArray([[6]], tosparse=True),
                           CArray([[4], [0], [6]], tosparse=True)))
        _check_minmaxmean('max', self.column_dense,
                          (6, CArray([[6]]), CArray([[4], [0], [6]])))

        _check_minmaxmean('max', self.single_flat_dense,
                          (4, CArray([4]), CArray([4])))
        _check_minmaxmean('max', self.single_dense,
                          (4, CArray([[4]]), CArray([[4]])))
        _check_minmaxmean('max', self.single_sparse,
                          (4, CArray([[4]], tosparse=True),
                           CArray([[4]], tosparse=True)))

        self.logger.info("Testing CArray.mean()")

        _check_minmaxmean('mean', self.array_sparse,
                          (1.75, CArray([[2, 3.33, 0, 1.67]]),
                           CArray([[1.5], [1.5], [2.25]])))
        _check_minmaxmean('mean', self.array_dense,
                          (1.75, CArray([[2, 3.33, 0, 1.67]]),
                           CArray([[1.5], [1.5], [2.25]])))

        _check_minmaxmean('mean', self.row_flat_dense,
                          (3.33, CArray([4, 0, 6]), CArray([3.33])))
        _check_minmaxmean('mean', self.row_sparse,
                          (3.33, CArray([[4, 0, 6]]), CArray([[3.33]])))
        _check_minmaxmean('mean', self.row_dense,
                          (3.33, CArray([[4, 0, 6]]), CArray([[3.33]])))

        _check_minmaxmean('mean', self.column_sparse,
                          (3.33, CArray([[3.33]]), CArray([[4], [0], [6]])))
        _check_minmaxmean('mean', self.column_dense,
                          (3.33, CArray([[3.33]]), CArray([[4], [0], [6]])))

        _check_minmaxmean('mean', self.single_flat_dense,
                          (4, CArray([4]), CArray([4])))
        _check_minmaxmean('mean', self.single_dense,
                          (4, CArray([[4]]), CArray([[4]])))
        _check_minmaxmean('mean', self.single_sparse,
                          (4, CArray([[4]]), CArray([[4]])))

    def test_nanmin_nanmax(self):
        """Test for CArray.nanmin(), CArray.nanmax() method."""
        self.logger.info(
            "Test for CArray.nanmin(), CArray.nanmax() method.")

        # We are going to test few cases when the results actually contain nans
        self.logger.filterwarnings(
            action="ignore",
            message="All-NaN slice encountered",
            category=RuntimeWarning
        )

        def _check_nanminnanmax(func, array, expected):
            # Adding few nans to array
            array = array.astype(float)  # Arrays with nans have float dtype
            array[0, 0] = nan

            self.logger.info("Array:\n{:}".format(array))

            for keepdims in (True, False):
                for res_idx, axis in enumerate([None, 0, 1]):

                    if func == 'nanmin':
                        res = array.nanmin(axis=axis, keepdims=keepdims)
                        self.logger.info(
                            "array.nanmin(axis={:}, keepdims={:}):"
                            "\n{:}".format(axis, keepdims, res))
                    elif func == 'nanmax':
                        res = array.nanmax(axis=axis, keepdims=keepdims)
                        self.logger.info(
                            "array.nanmax(axis={:}, keepdims={:}):"
                            "\n{:}".format(axis, keepdims, res))
                    else:
                        raise ValueError("func {:} unknown".format(func))

                    if axis is None:
                        self.assertTrue(is_scalar(res))
                    else:
                        self.assertIsInstance(res, CArray)

                    res_expected = expected[res_idx]
                    if not isinstance(res_expected, CArray):
                        res = CArray(res).round(2)[0]
                    else:
                        self.assertEqual(res.isdense, res_expected.isdense)
                        self.assertEqual(res.issparse,
                                         res_expected.issparse)
                        res = res.round(2)
                        if keepdims is False:
                            res_expected = res_expected.ravel()
                        self.assertEqual(res.shape, res_expected.shape)
                    # use numpy.testing to proper compare arrays with nans
                    self.assert_array_equal(res, res_expected)

        # array_dense = CArray([[1, 0, 0, 5], [2, 4, 0, 0], [3, 6, 0, 0]]
        # row_flat_dense = CArray([4, 0, 6])

        self.logger.info("Testing CArray.nanmin()")

        _check_nanminnanmax('nanmin', self.array_dense,
                            (0, CArray([[2, 0, 0, 0]]),
                             CArray([[0], [0], [0]])))

        _check_nanminnanmax('nanmin', self.row_flat_dense,
                            (0, CArray([nan, 0, 6]), CArray([0])))

        _check_nanminnanmax('nanmin', self.row_dense,
                            (0, CArray([[nan, 0, 6]]), CArray([[0]])))

        _check_nanminnanmax('nanmin', self.column_dense,
                            (0, CArray([[0]]), CArray([[nan], [0], [6]])))

        _check_nanminnanmax('nanmin', self.single_flat_dense,
                            (nan, CArray([nan]), CArray([nan])))
        _check_nanminnanmax('nanmin', self.single_dense,
                            (nan, CArray([[nan]]), CArray([[nan]])))

        self.logger.info("Testing CArray.nanmax()")

        _check_nanminnanmax('nanmax', self.array_dense,
                            (6, CArray([[3, 6, 0, 5]]),
                             CArray([[5], [4], [6]])))

        _check_nanminnanmax('nanmax', self.row_flat_dense,
                            (6, CArray([nan, 0, 6]), CArray([6])))

        _check_nanminnanmax('nanmax', self.row_dense,
                            (6, CArray([[nan, 0, 6]]), CArray([[6]])))

        _check_nanminnanmax('nanmax', self.column_dense,
                            (6, CArray([[6]]), CArray([[nan], [0], [6]])))

        _check_nanminnanmax('nanmax', self.single_flat_dense,
                            (nan, CArray([nan]), CArray([nan])))
        _check_nanminnanmax('nanmax', self.single_dense,
                            (nan, CArray([[nan]]), CArray([[nan]])))

        with self.assertRaises(NotImplementedError):
            self.array_sparse.nanmin()
        with self.assertRaises(NotImplementedError):
            self.array_sparse.nanmax()

    def test_argmin(self):
        """Test for CArray.argmin() method."""
        self.logger.info("Test for CArray.argmin() method.")

        def _argmin(array):
            self.logger.info("a: \n{:}".format(array))
            argmin_res = array.argmin(axis=None)
            self.logger.info("a.argmin(axis=None): \n{:}".format(argmin_res))
            self.assertIsInstance(argmin_res, int)
            min_res = array.min(axis=None)
            self.assertEqual(array.ravel()[argmin_res].item(), min_res)

            self.logger.info("a: \n{:}".format(array))
            argmin_res = array.argmin(axis=0)
            self.logger.info("a.argmin(axis=0): \n{:}".format(argmin_res))
            min_res = array.min(axis=0)
            self.assertIsInstance(min_res, CArray)
            # One res for each column with keepdims
            min_res = min_res.ravel()
            # We create a find_2d-like mask to check result
            argmin_res = [
                argmin_res.ravel().tolist(), list(range(array.shape[1]))]
<<<<<<< HEAD
            self.assertTrue((array[argmin_res] == min_res).all())
=======
            self.assert_array_equal(array[argmin_res], min_res)
>>>>>>> c418df0f

            self.logger.info("a: \n{:}".format(array))
            argmin_res = array.argmin(axis=1)
            self.logger.info("a.argmin(axis=1): \n{:}".format(argmin_res))
            min_res = array.min(axis=1)
            self.assertIsInstance(min_res, CArray)
            # One res for each row with keepdims
            min_res = min_res.ravel()
            # We create a find_2d-like mask to check result
            argmin_res = [
                list(range(array.shape[0])), argmin_res.ravel().tolist()]
<<<<<<< HEAD
            self.assertTrue((array[argmin_res] == min_res).all())
=======
            self.assert_array_equal(array[argmin_res], min_res)
>>>>>>> c418df0f

        _argmin(self.array_sparse)
        _argmin(self.row_sparse)
        _argmin(self.column_sparse)
        _argmin(self.array_dense)
        _argmin(self.row_sparse)
        _argmin(self.column_dense)

        # argmin on empty arrays should raise ValueError
        with self.assertRaises(ValueError):
            self.empty_flat_dense.argmin()
        with self.assertRaises(ValueError):
            self.empty_sparse.argmin()

    def test_argmax(self):
        """Test for CArray.argmax() method."""
        self.logger.info("Test for CArray.argmax() method.")

        def _argmax(array):
            self.logger.info("a: \n{:}".format(array))
            argmax_res = array.argmax(axis=None)
            self.logger.info("a.argmax(axis=None): \n{:}".format(argmax_res))
            self.assertIsInstance(argmax_res, int)
            max_res = array.max(axis=None)
            self.assertEqual(array.ravel()[argmax_res].item(), max_res)

            self.logger.info("a: \n{:}".format(array))
            argmax_res = array.argmax(axis=0)
            self.logger.info("a.argmax(axis=0): \n{:}".format(argmax_res))
            max_res = array.max(axis=0)
            self.assertIsInstance(max_res, CArray)
            # One res for each column with keepdims
            max_res = max_res.ravel()
            # We create a find_2d-like mask to check result
            argmax_res = [
                argmax_res.ravel().tolist(), list(range(array.shape[1]))]
<<<<<<< HEAD
            self.assertTrue((array[argmax_res] == max_res).all())
=======
            self.assert_array_equal(array[argmax_res], max_res)
>>>>>>> c418df0f

            self.logger.info("a: \n{:}".format(array))
            argmax_res = array.argmax(axis=1)
            self.logger.info("a.argmax(axis=1): \n{:}".format(argmax_res))
            max_res = array.max(axis=1)
            self.assertIsInstance(max_res, CArray)
            # One res for each row with keepdims
            max_res = max_res.ravel()
            # We create a find_2d-like mask to check result
            argmax_res = [
                list(range(array.shape[0])), argmax_res.ravel().tolist()]
<<<<<<< HEAD
            self.assertTrue((array[argmax_res] == max_res).all())
=======
            self.assert_array_equal(array[argmax_res], max_res)
>>>>>>> c418df0f

        _argmax(self.array_sparse)
        _argmax(self.row_sparse)
        _argmax(self.column_sparse)
        _argmax(self.array_dense)
        _argmax(self.row_sparse)
        _argmax(self.column_dense)

        # argmax on empty arrays should raise ValueError
        with self.assertRaises(ValueError):
            self.empty_flat_dense.argmax()
        with self.assertRaises(ValueError):
            self.empty_sparse.argmax()

    def test_nanargmin(self):
        """Test for CArray.nanargmin() method."""
        self.logger.info("Test for CArray.nanargmin() method.")

        def _check_nanargmin(array):
            # NOTE: WE use numpy.testing to proper compare arrays with nans

            # Adding few nans to array
            array = array.astype(float)  # Arrays with nans have float dtype
            array[0, 0] = nan

            self.logger.info("a: \n{:}".format(array))
            argmin_res = array.nanargmin(axis=None)
            self.logger.info(
                "a.nanargmin(axis=None): \n{:}".format(argmin_res))
            self.assertIsInstance(argmin_res, int)
            min_res = array.nanmin(axis=None)
            # use numpy.testing to proper compare arrays with nans
            self.assert_array_equal(array.ravel()[argmin_res], min_res)

            self.logger.info("a: \n{:}".format(array))
            if array.shape[0] == 1:
                # ValueError: All-NaN slice encountered
                with self.assertRaises(ValueError):
                    array.nanargmin(axis=0)
            else:
                argmin_res = array.nanargmin(axis=0)
                self.logger.info(
                    "a.nanargmin(axis=0): \n{:}".format(argmin_res))
                self.assertIsInstance(argmin_res, CArray)
                min_res = array.nanmin(axis=0)
                # One res for each column with keepdims
                min_res = min_res.ravel()
                argmin_res = [
                    argmin_res.ravel().tolist(), list(range(array.shape[1]))]
                # use numpy.testing to proper compare arrays with nans
                self.assert_array_equal(array[argmin_res], min_res)

            self.logger.info("a: \n{:}".format(array))
            if array.shape[1] == 1:
                # ValueError: All-NaN slice encountered
                with self.assertRaises(ValueError):
                    array.nanargmin(axis=1)
            else:
                argmin_res = array.nanargmin(axis=1)
                self.assertIsInstance(argmin_res, CArray)
                self.logger.info(
                    "a.nanargmin(axis=1): \n{:}".format(argmin_res))
                min_res = array.nanmin(axis=1)
                # One res for each row with keepdims
                min_res = min_res.ravel()
                argmin_res = [
                    list(range(array.shape[0])), argmin_res.ravel().tolist()]
                # use numpy.testing to proper compare arrays with nans
                self.assert_array_equal(array[argmin_res], min_res)

        _check_nanargmin(self.array_dense)
        _check_nanargmin(self.row_dense)
        _check_nanargmin(self.column_dense)

        # nanargmin on empty arrays should raise ValueError
        with self.assertRaises(ValueError):
            self.empty_dense.nanargmin()

        with self.assertRaises(NotImplementedError):
            self.array_sparse.nanargmin()

    def test_nanargmax(self):
        """Test for CArray.nanargmax() method."""
        self.logger.info("Test for CArray.nanargmax() method.")

        def _check_nanargmax(array):
            # NOTE: WE use numpy.testing to proper compare arrays with nans

            # Adding few nans to array
            array = array.astype(float)  # Arrays with nans have float dtype
            array[0, 0] = nan

            self.logger.info("a: \n{:}".format(array))
            argmax_res = array.nanargmax(axis=None)
            self.logger.info(
                "a.nanargmax(axis=None): \n{:}".format(argmax_res))
            self.assertIsInstance(argmax_res, int)
            max_res = array.nanmax(axis=None)
            self.assert_array_equal(array.ravel()[argmax_res], max_res)

            self.logger.info("a: \n{:}".format(array))
            if array.shape[0] == 1:
                # ValueError: All-NaN slice encountered
                with self.assertRaises(ValueError):
                    array.nanargmax(axis=0)
            else:
                argmax_res = array.nanargmax(axis=0)
                self.logger.info(
                    "a.nanargmax(axis=0): \n{:}".format(argmax_res))
                self.assertIsInstance(argmax_res, CArray)
                max_res = array.nanmax(axis=0)
                # One res for each column with keepdims
                max_res = max_res.ravel()
                argmax_res = [
                    argmax_res.ravel().tolist(), list(range(array.shape[1]))]
                self.assert_array_equal(array[argmax_res], max_res)

            self.logger.info("a: \n{:}".format(array))
            if array.shape[1] == 1:
                # ValueError: All-NaN slice encountered
                with self.assertRaises(ValueError):
                    array.nanargmax(axis=1)
            else:
                argmax_res = array.nanargmax(axis=1)
                self.logger.info(
                    "a.nanargmax(axis=1): \n{:}".format(argmax_res))
                self.assertIsInstance(argmax_res, CArray)
                max_res = array.nanmax(axis=1)
                # One res for each row with keepdims
                max_res = max_res.ravel()
                argmax_res = [
                    list(range(array.shape[0])), argmax_res.ravel().tolist()]
                self.assert_array_equal(array[argmax_res], max_res)

        _check_nanargmax(self.array_dense)
        _check_nanargmax(self.row_dense)
        _check_nanargmax(self.column_dense)

        # nanargmax on empty arrays should raise ValueError
        with self.assertRaises(ValueError):
            self.empty_dense.nanargmax()

        with self.assertRaises(NotImplementedError):
            self.array_sparse.nanargmax()

    def test_median(self):
        """Test for CArray.median() method."""
        self.logger.info("Test for CArray.median() method.")

        def _check_median(array, expected):
            self.logger.info("Array:\n{:}".format(array))

            for keepdims in (True, False):
                for res_idx, axis in enumerate([None, 0, 1]):

                    res = array.median(axis=axis, keepdims=keepdims)
                    self.logger.info(
                        "array.median(axis={:}, keepdims={:}):"
                        "\n{:}".format(axis, keepdims, res))

                    if axis is None:
                        self.assertTrue(is_scalar(res))
                    else:
                        self.assertIsInstance(res, CArray)

                    res_expected = expected[res_idx]
                    if not isinstance(res_expected, CArray):
                        res = CArray(res).round(2)[0]
                        self.assertEqual(res, res_expected)
                    else:
                        self.assertEqual(res.isdense, res_expected.isdense)
                        self.assertEqual(res.issparse,
                                         res_expected.issparse)
                        res = res.round(2)
                        if keepdims is False:
                            res_expected = res_expected.ravel()
                        self.assertEqual(res.shape, res_expected.shape)
                        self.assertFalse((res != res_expected).any())

        # array_dense = CArray([[1, 0, 0, 5], [2, 4, 0, 0], [3, 6, 0, 0]]
        # row_flat_dense = CArray([4, 0, 6])

        _check_median(self.array_dense, (0.5, CArray([[2, 4.0, 0, 0.]]),
                                         CArray([[0.5], [1.], [1.5]])))

        _check_median(self.row_flat_dense,
                      (4.0, CArray([4, 0, 6]), CArray([4.0])))

        _check_median(self.row_dense,
                      (4.0, CArray([[4, 0, 6]]), CArray([[4.0]])))

        _check_median(self.column_dense,
                      (4.0, CArray([[4.0]]), CArray([[4], [0], [6]])))

        _check_median(self.single_flat_dense, (4, CArray([4]), CArray([4])))
        _check_median(self.single_dense, (4, CArray([[4]]), CArray([[4]])))

        with self.assertRaises(NotImplementedError):
            self.array_sparse.median()

    def test_sha1(self):
        """Test for CArray.sha1() method."""
        self.logger.info("Test for CArray.prod() method.")

        def _check_sha1(array):
            self.logger.info("Array:\n{:}".format(array))

            sha1 = array.sha1()
            self.logger.info("array.sha1():\n{:}".format(sha1))

            self.assertIsInstance(sha1, str)

            # Transpose the array and check if sha1 changes if shape changes
            array_mod = array.T
            self.logger.info(
                "Checking hash after transpose:\n{:}".format(array_mod))
            sha1_mod = array_mod.sha1()
            self.logger.info("array_mod.sha1():\n{:}".format(sha1_mod))
            if array_mod.shape != array.shape:
                self.assertNotEqual(sha1, sha1_mod)
            else:  # If shape didn't change (empty or single elem array)
                self.assertEqual(sha1, sha1_mod)

            # Change dtype and check if sha1 changes if data changes
            newtype = int if array.dtype != int else float
            array_mod = array.astype(newtype)
            self.logger.info("Checking hash after changing dtype to "
                             "{:}:\n{:}".format(newtype, array_mod))
            sha1_mod = array_mod.sha1()
            self.logger.info("array_mod.sha1():\n{:}".format(sha1_mod))
            if array_mod.size > 0:
                self.assertNotEqual(sha1, sha1_mod)
            else:  # Empty array, no data to change. has should be the same
                self.assertEqual(sha1, sha1_mod)

            return sha1

        sha1_list = [
            _check_sha1(self.array_sparse),
            _check_sha1(self.array_dense),
            _check_sha1(self.array_dense_bool),
            _check_sha1(self.array_sparse_bool),
            _check_sha1(self.row_flat_dense),
            _check_sha1(self.row_dense),
            _check_sha1(self.row_sparse),
            _check_sha1(self.column_dense),
            _check_sha1(self.column_sparse),
            _check_sha1(self.single_flat_dense),
            _check_sha1(self.single_dense),
            _check_sha1(self.single_sparse),
            _check_sha1(self.single_bool_flat_dense),
            _check_sha1(self.single_bool_dense),
            _check_sha1(self.single_bool_sparse),
            _check_sha1(self.empty_flat_dense),
            _check_sha1(self.empty_dense),
            _check_sha1(self.empty_sparse)
        ]

        # We now check that all the collected hashes are different
        # as each test case was different
        import itertools
        for a, b in itertools.combinations(sha1_list, 2):
            self.assertNotEqual(a, b)

    def test_is_inf_nan(self):
        """Test for CArray .is_inf, .is_posinf, .is_neginf, .is_nan methods."""

        def _check_is_inf_nan(fun, val, array, pos=None):

            if pos is not None:
                array = array.astype(float)  # To correctly assign inf/nan
                array[pos] = val

            self.logger.info("Array:\n{:}".format(array))

            res = fun(array)
            self.logger.info("array.{:}():\n{:}".format(fun.__name__, res))

            self.assertIsInstance(res, CArray)
            self.assertIsSubDtype(res.dtype, bool)
            self.assertEqual(array.issparse, res.issparse)
            self.assertEqual(array.shape, res.shape)

            if pos is not None:
                self.assertTrue(all(res[pos]))
                self.assertEqual(
                    len(pos[0]) if is_list_of_lists(pos) else len(pos), res.nnz)

        for test_fun, sub_val in (
                (CArray.is_inf, inf), (CArray.is_inf, -inf),
                (CArray.is_posinf, inf), (CArray.is_neginf, -inf),
                (CArray.is_nan, nan)):

            self.logger.info(
                "Test for CArray.{:}() method.".format(test_fun.__name__))

            _check_is_inf_nan(
                test_fun, sub_val, self.array_sparse, [[0, 1], [1, 2]]),
            _check_is_inf_nan(
                test_fun, sub_val, self.array_dense, [[0, 1], [1, 2]]),
            _check_is_inf_nan(
                test_fun, sub_val, self.array_dense_bool, [[0, 1], [1, 2]]),
            _check_is_inf_nan(
                test_fun, sub_val, self.array_sparse_bool, [[0, 1], [1, 2]]),
            _check_is_inf_nan(
                test_fun, sub_val, self.row_flat_dense, [1, 2]),
            _check_is_inf_nan(
                test_fun, sub_val, self.row_dense, [1, 2]),
            _check_is_inf_nan(
                test_fun, sub_val, self.row_sparse, [1, 2]),
            _check_is_inf_nan(
                test_fun, sub_val, self.column_dense, [[1, 2], [0, 0]]),
            _check_is_inf_nan(
                test_fun, sub_val, self.column_sparse, [[1, 2], [0, 0]]),
            _check_is_inf_nan(
                test_fun, sub_val, self.single_flat_dense, [0]),
            _check_is_inf_nan(
                test_fun, sub_val, self.single_dense, [0]),
            _check_is_inf_nan(
                test_fun, sub_val, self.single_sparse, [0]),
            _check_is_inf_nan(
                test_fun, sub_val, self.single_bool_flat_dense, [0]),
            _check_is_inf_nan(
                test_fun, sub_val, self.single_bool_dense, [0]),
            _check_is_inf_nan(
                test_fun, sub_val, self.single_bool_sparse, [0]),
            _check_is_inf_nan(
                test_fun, sub_val, self.empty_flat_dense),
            _check_is_inf_nan(
                test_fun, sub_val, self.empty_dense),
            _check_is_inf_nan(
                test_fun, sub_val, self.empty_sparse)


if __name__ == '__main__':
    CArrayTestCases.main()<|MERGE_RESOLUTION|>--- conflicted
+++ resolved
@@ -101,12 +101,7 @@
             # unique_indices construct unique array from original FLAT one
             self.assertEqual(array_unique.size, u_indices.size)
             self.assertEqual(u_indices.dtype, int)
-<<<<<<< HEAD
-            self.assertFalse(
-                (array.ravel()[u_indices] != array_unique).any())
-=======
             self.assert_array_equal(array.ravel()[u_indices], arr_comp)
->>>>>>> c418df0f
 
             self.assertEqual(array_unique.size, u_counts.size)
             self.assertEqual(u_counts.dtype, int)
@@ -1014,11 +1009,7 @@
             # We create a find_2d-like mask to check result
             argmin_res = [
                 argmin_res.ravel().tolist(), list(range(array.shape[1]))]
-<<<<<<< HEAD
-            self.assertTrue((array[argmin_res] == min_res).all())
-=======
             self.assert_array_equal(array[argmin_res], min_res)
->>>>>>> c418df0f
 
             self.logger.info("a: \n{:}".format(array))
             argmin_res = array.argmin(axis=1)
@@ -1030,11 +1021,7 @@
             # We create a find_2d-like mask to check result
             argmin_res = [
                 list(range(array.shape[0])), argmin_res.ravel().tolist()]
-<<<<<<< HEAD
-            self.assertTrue((array[argmin_res] == min_res).all())
-=======
             self.assert_array_equal(array[argmin_res], min_res)
->>>>>>> c418df0f
 
         _argmin(self.array_sparse)
         _argmin(self.row_sparse)
@@ -1071,11 +1058,7 @@
             # We create a find_2d-like mask to check result
             argmax_res = [
                 argmax_res.ravel().tolist(), list(range(array.shape[1]))]
-<<<<<<< HEAD
-            self.assertTrue((array[argmax_res] == max_res).all())
-=======
             self.assert_array_equal(array[argmax_res], max_res)
->>>>>>> c418df0f
 
             self.logger.info("a: \n{:}".format(array))
             argmax_res = array.argmax(axis=1)
@@ -1087,11 +1070,7 @@
             # We create a find_2d-like mask to check result
             argmax_res = [
                 list(range(array.shape[0])), argmax_res.ravel().tolist()]
-<<<<<<< HEAD
-            self.assertTrue((array[argmax_res] == max_res).all())
-=======
             self.assert_array_equal(array[argmax_res], max_res)
->>>>>>> c418df0f
 
         _argmax(self.array_sparse)
         _argmax(self.row_sparse)
