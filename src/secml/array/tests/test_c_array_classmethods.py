--- conflicted
+++ resolved
@@ -23,10 +23,6 @@
                 self.assertEqual(1, concat_res.ndim)
             else:  # ... but if array is sparse let's check for shape[0]
                 self.assertEqual(1, concat_res.shape[0])
-<<<<<<< HEAD
-            self.assertTrue((concat_res[:array1.size] == array1.ravel()).all())
-            self.assertTrue((concat_res[array1.size:] == array2.ravel()).all())
-=======
             # Let's check the elements of the resulting array
             a1_comp = array1.todense().ravel()
             a2_comp = array2.todense().ravel()
@@ -35,7 +31,6 @@
                 a2_comp = a2_comp.atleast_2d()
             self.assert_array_equal(concat_res[:array1.size], a1_comp)
             self.assert_array_equal(concat_res[array1.size:], a2_comp)
->>>>>>> c418df0f
 
             array1_shape0 = array1.atleast_2d().shape[0]
             array1_shape1 = array1.atleast_2d().shape[1]
@@ -48,13 +43,8 @@
             self.assertEqual(array1_shape1, concat_res.shape[1])
             self.assertEqual(
                 array1_shape0 + array2_shape0, concat_res.shape[0])
-<<<<<<< HEAD
-            self.assertTrue((concat_res[:array1_shape0, :] == array1).all())
-            self.assertTrue((concat_res[array1_shape0:, :] == array2).all())
-=======
             self.assert_array_equal(concat_res[:array1_shape0, :], array1)
             self.assert_array_equal(concat_res[array1_shape0:, :], array2)
->>>>>>> c418df0f
 
             # check append on axis 1 (horizontal)
             concat_res = CArray.concatenate(array1, array2, axis=1)
@@ -62,13 +52,8 @@
             self.assertEqual(
                 array1_shape1 + array2_shape1, concat_res.shape[1])
             self.assertEqual(array1_shape0, concat_res.shape[0])
-<<<<<<< HEAD
-            self.assertTrue((concat_res[:, :array1_shape1] == array1).all())
-            self.assertTrue((concat_res[:, array1_shape1:] == array2).all())
-=======
             self.assert_array_equal(concat_res[:, :array1_shape1], array1)
             self.assert_array_equal(concat_res[:, array1_shape1:], array2)
->>>>>>> c418df0f
 
         _concat_allaxis(self.array_dense, self.array_dense)
         _concat_allaxis(self.array_sparse, self.array_sparse)
