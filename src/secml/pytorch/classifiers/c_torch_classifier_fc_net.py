import torch
from collections import OrderedDict

from . import CTorchClassifier


# FIXME: UPDATE CLASS DOCSTRING
class CTorchClassifierFullyConnected(CTorchClassifier):
    """Torch classifier with Fully-Connected Neural Network.

    Fully-connected neural network with two hidden layers and
     ReLU as activation function.

    Parameters
    ----------
    input_dims : int, optional
        Size of the input layer. Default 1000.
    hidden_dims : tuple, optional
        Size of the hidden layers. Each value in the tuple represents
        an hidden layer. Default (100, 100), so a network with
        two hidden layers and 100 neurons each.
    output_dims : int, optional
        Size of the output layer. Default 10.
    batch_size : int, optional
        Size of the batch for grouping samples. Default 5.
    learning_rate : float, optional
        Learning rate. Default 1e-2.
    momentum : float, optional
        Momentum factor. Default 0.9.
    weight_decay : float, optional
        Weight decay (L2 penalty). Control parameters regularization.
        Default 1e-4.
    epochs : int, optional
        Number of epochs. Default 100.
    gamma : float, optional
        Multiplicative factor of learning rate decay. Default: 0.1.
    lr_schedule : list, optional
        List of epoch indices. Must be increasing.
        The current learning rate will be multiplied by gamma
        once the number of epochs reaches each index.
    regularize_bias : bool, optional
        If False, L2 regularization will NOT be applied to biases.
        Default True, so regularization will be applied to all parameters.
        If weight_decay is 0, regularization will not be applied anyway.
        If fit.warm_start is True, this parameter has no effect.
    train_transform : torchvision.transform or None, optional
        Transformation to be applied before training.
    preprocess : CNormalizer or None, optional
        Preprocessing for data.

    Attributes
    ----------
    class_type : 'torch-fc'

    """
    __class_type = 'torch-fc'

<<<<<<< HEAD
    def __init__(self, input_dims=1000, hidden_dims=100, output_dims=10,
=======
    def __init__(self, input_dims=1000, hidden_dims=(100, 100), output_dims=10,
>>>>>>> 3ee02246
                 batch_size=5, learning_rate=1e-2, momentum=0.9,
                 weight_decay=1e-4, epochs=100, gamma=0.1,
                 lr_schedule=(50, 75), regularize_bias=True,
                 train_transform=None, preprocess=None):

        if len(hidden_dims) < 1:
            raise ValueError("at least one hidden dim should be defined")
        if any(d <= 0 for d in hidden_dims):
            raise ValueError("each hidden layer must have at least one neuron")

        # Model params
        self._input_dims = input_dims
        self._hidden_dims = hidden_dims
        self._output_dims = output_dims

        super(CTorchClassifierFullyConnected, self).__init__(
            batch_size=batch_size,
            learning_rate=learning_rate,
            momentum=momentum,
            weight_decay=weight_decay,
            epochs=epochs,
            gamma=gamma,
            lr_schedule=lr_schedule,
            regularize_bias=regularize_bias,
            train_transform=train_transform,
            preprocess=preprocess
        )

    @property
    def input_dims(self):
        """Size of the input layer."""
        return self._input_dims

    @property
    def hidden_dims(self):
        """Size of the hidden layers."""
        return self._hidden_dims

    @property
    def n_hidden_layers(self):
        """Number of hidden layers."""
        return len(self._hidden_dims)

    @property
    def output_dims(self):
        """Size of the output layer."""
        return self._output_dims

    def _init_model(self):
        """Initialize the PyTorch Neural Network model."""
        # Input layers
        layers = [
            ('linear1', torch.nn.Linear(self.input_dims, self.hidden_dims[0])),
            ('relu1', torch.nn.ReLU()),
        ]
        # Appending additional hidden layers
        for hl_i, hl_dims in enumerate(self.hidden_dims[1:]):
            prev_hl_dims = self.hidden_dims[hl_i]  # Dims of the previous hl
            i_str = str(hl_i + 2)
            layers += [
                ('linear' + i_str, torch.nn.Linear(prev_hl_dims, hl_dims)),
                ('relu' + i_str, torch.nn.ReLU())]
        # Output layers
        layers += [
            ('linear' + str(self.n_hidden_layers + 1),
             torch.nn.Linear(self.hidden_dims[-1], self.output_dims)),
            ('softmax', torch.nn.Softmax(dim=-1))]

        # Creating the model with the list of layers
        self._model = torch.nn.Sequential(OrderedDict(layers))

    def loss(self, x, target):
        """Return the loss function computed on input."""
        # The nn package also contains definitions of popular loss functions;
        # in this case we will use Mean Squared Error (MSE) as our loss
        return torch.nn.MSELoss(size_average=False)(x, target.float())<|MERGE_RESOLUTION|>--- conflicted
+++ resolved
@@ -55,11 +55,7 @@
     """
     __class_type = 'torch-fc'
 
-<<<<<<< HEAD
-    def __init__(self, input_dims=1000, hidden_dims=100, output_dims=10,
-=======
     def __init__(self, input_dims=1000, hidden_dims=(100, 100), output_dims=10,
->>>>>>> 3ee02246
                  batch_size=5, learning_rate=1e-2, momentum=0.9,
                  weight_decay=1e-4, epochs=100, gamma=0.1,
                  lr_schedule=(50, 75), regularize_bias=True,
