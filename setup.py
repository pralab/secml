from setuptools import setup, find_packages
from pkg_resources import parse_version
import os
import subprocess

here = os.path.abspath(os.path.dirname(__file__))

# Check if we want to building a release package
is_release = False
try:
    is_release = bool(os.environ['SECML_ISRELEASE'])
except KeyError:
    pass


def read(*path_parts):
    with open(os.path.join(here, *path_parts), 'r', encoding='ascii') as fp:
        return fp.read().strip()


def parse_readme(*path_parts):  # For README.md we accept utf-8 chars
    with open(os.path.join(here, *path_parts), 'r', encoding='utf-8') as fp:
        return fp.read().strip()


# Return the git revision as a string
# Thanks to Numpy GitHub: https://github.com/numpy/numpy
def git_version():
    def _minimal_ext_cmd(cmd):
        # construct minimal environment
        env = {}
        for k in ['SYSTEMROOT', 'PATH', 'HOME']:
            v = os.environ.get(k)
            if v is not None:
                env[k] = v
        # LANGUAGE is used on win32
        env['LANGUAGE'] = 'C'
        env['LANG'] = 'C'
        env['LC_ALL'] = 'C'
        # Execute in the current dir
        res = subprocess.Popen(cmd, cwd=here, env=env,
                               stdout=subprocess.PIPE,
                               stderr=open(os.devnull, 'w')).communicate()[0]
        return res

    try:
        out = _minimal_ext_cmd(['git', 'rev-parse', '--short', 'HEAD'])
        GIT_REVISION = out.strip().decode('ascii')
        if len(GIT_REVISION) == 0:
            raise OSError
    except OSError:
        GIT_REVISION = 'Unknown'

    return GIT_REVISION


def find_version(*path_parts):
    """This function read version number and revision number if available."""
    try:
        _v_f = read(*path_parts)  # Read main version file
        if not is_release:  # Override for is_release checks
            _v_git = git_version()
            if _v_git == 'Unknown':
                try:  # Try to read rev from file. May not exists
                    _v_git = read('src', 'secml', 'VERSION_REV')
                except:
                    pass  # _v_git will stay "Unknown"
            else:
                write_rev(_v_git, 'src', 'secml', 'VERSION_REV')
            # Append rev number only if available
            _v = _v_f if _v_git == 'Unknown' else _v_f + '+' + _v_git
        else:
            _v = _v_f  # release package
        _v = parse_version(_v)  # Integrity checks
        # Display rev number (if available) for dev releases only
        # alpha/beta/rc/final only display public
        return str(_v) if _v._version.dev is not None else _v.public
    except:
        raise RuntimeError("Unable to find version string.")


def write_rev(v, *path_parts):
    """Write revision id to file."""
    a = open(os.path.join(here, *path_parts), 'w')
    try:
        a.write(v)
    finally:
        a.close()


def install_deps():
    """Reads requirements.txt and preprocess it
    to be feed into setuptools.

    This is the only possible way (we found)
    how requirements.txt can be reused in setup.py
    using dependencies from private github repositories.

    Links must be appended by `-{StringWithAtLeastOneNumber}`
    or something like that, so e.g. `-9231` works as well as
    `1.1.0`. This is ignored by the setuptools, but has to be there.

    Warnings
    --------
    To make pip respect the links, you have to use
    `--process-dependency-links` switch. So e.g.:
    `pip install --process-dependency-links {git-url}`

    Returns
    -------
    List of packages and dependency links.

    Notes
    -----
    Thanks to knykda for this implementation:
        https://github.com/pypa/pip/issues/3610#issuecomment-356687173

    """
    default = open(os.path.join(here, 'requirements.txt'),
                   'r', encoding='ascii').readlines()
    new_pkgs = []
    links = []
    for resource in default:
        if 'git+ssh' in resource:
            pkg = resource.split('#')[-1]
            links.append(resource.strip() + '-9876543210')
            new_pkgs.append(pkg.replace('egg=', '').rstrip())
        else:
            new_pkgs.append(resource.strip())
    return new_pkgs, links


REQ_PKGS, DEP_LINKS = install_deps()

LONG_DESCRIPTION = parse_readme('README.md')

# List of classifiers: https://pypi.org/pypi?%3Aaction=list_classifiers
CLASSIFIERS = """\
Development Status :: 3 - Alpha
Intended Audience :: Science/Research
Intended Audience :: Developers
License :: OSI Approved
Programming Language :: Python
Programming Language :: Python :: 3
Programming Language :: Python :: 3.5
Programming Language :: Python :: 3.6
Programming Language :: Python :: 3.7
Programming Language :: Python :: 3.8
Programming Language :: Python :: Implementation :: PyPy
Topic :: Software Development
Topic :: Scientific/Engineering
Operating System :: POSIX
Operating System :: Unix
Operating System :: MacOS
Operating System :: Microsoft :: Windows
"""

setup(
    name='secml',
    version=find_version("src", "secml", "VERSION"),
    description='A library for Secure and Explainable Machine Learning',
    long_description=LONG_DESCRIPTION,
    long_description_content_type="text/markdown",
    license='Apache License 2.0',
    classifiers=[_f for _f in CLASSIFIERS.split('\n') if _f],
    platforms=["Linux", "Mac OS-X", "Unix", "Windows"],
    url='https://secml.gitlab.io',
    download_url="https://pypi.python.org/pypi/secml#files",
    project_urls={
        "Bug Tracker": "https://gitlab.com/secml/secml/-/issues",
        "Source Code": "https://gitlab.com/secml/secml",
    },
    maintainer='Marco Melis',
    maintainer_email='marco.melis@unica.it',
    packages=find_packages('src', exclude=[
        "*.tests", "*.tests.*", "tests.*", "tests"]),
    package_dir={'': 'src'},
    include_package_data=True,
    python_requires='>=3.5.*, <4',
    install_requires=REQ_PKGS,
    extras_require={
<<<<<<< HEAD
        'pytorch': ["torch>=1.4", "torchvision>=0.2.2"],
=======
        'pytorch': ["torch>=1.4", "torchvision>=0.2.2,<0.6"],
>>>>>>> 1c5cfc70
        'cleverhans': ["tensorflow>=1.14,<2", "cleverhans"],
        'tf-gpu': ["tensorflow-gpu>=1.14,<2"],
        'unittests': ['pytest>=5,<5.1',
                      'pytest-cov>=2.8', 'coverage<5',
                      'jupyter', 'nbval', 'requests-mock']
    },
    zip_safe=False
)<|MERGE_RESOLUTION|>--- conflicted
+++ resolved
@@ -179,11 +179,7 @@
     python_requires='>=3.5.*, <4',
     install_requires=REQ_PKGS,
     extras_require={
-<<<<<<< HEAD
-        'pytorch': ["torch>=1.4", "torchvision>=0.2.2"],
-=======
         'pytorch': ["torch>=1.4", "torchvision>=0.2.2,<0.6"],
->>>>>>> 1c5cfc70
         'cleverhans': ["tensorflow>=1.14,<2", "cleverhans"],
         'tf-gpu': ["tensorflow-gpu>=1.14,<2"],
         'unittests': ['pytest>=5,<5.1',
