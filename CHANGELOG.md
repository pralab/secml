<<<<<<< HEAD
=======
## v0.11.1 (18/12/2019)
- Fixed compatibility issues with recently released scikit-learn v0.22 and scipy v1.4.

### Fixed (3 changes)
- #687 Fixed reshaping of sparse arrays to vector-like when using Scipy v1.4.
- #686 Replaced deprecated import of `interp` function from scipy namespace instead of numpy namespace.
- #668 Fixed unittests failing under scikit-learn v0.22 due to a change in their class output.


>>>>>>> 8b145f12
## v0.11 (02/12/2019)
- #653 Added new `secml.ml.model_zoo` package, which provides a zoo of pre-trained SecML models. The list of available models will be greatly expanded in the future. See https://secml.gitlab.io/secml.ml.model_zoo.html for more details.
- #629 Greatly improved the performance of the `grad_f_x` method for `CClassifier` and `CPreProcess` classes, especially when nested via `preprocess` attribute.
- #613 Support for Python 2.7 is dropped. Python version 3.5, 3.6, or 3.7 is now required.

### Requirements (2 changes)
- #633 The following dependencies are now required: `numpy >= 1.17`, `scipy >= 1.3.1`, `scikit-learn >= 0.21` `matplotlib = 3`.
- #622 Removed dependency on `six` library.

### Added (5 changes)
- #539 Added new core interface to get and set the state of an object instance: `set_state`, `get_state`, `save_state`, `load_state`. The state of an object is a simple human-readable Python dictionary object which stores the data necessary to restore an instance to a specific status. Please not that to guarantee the exact match between the original object instance and the restored one, the standard save/load interface should be used.
- #647 Added new function `core.attr_utils.get_protected` which returns a protected attribute from a class (if exists).
- #629 `CClassifier` and `CPreProcess` classes now provide a `gradient` method, which computes the gradient by doing a forward and a backward pass on the classifier or preprocessor function chain, accepting an optional pre-multiplier `w`.
- #539 Added new accessible attributes to multiple classes: `CNormalizerMinMax .m .q`; `CReducerLDA .lda`; `CClassifierKNN .tr`; `CClassifierRidge .tr`; `CClassifierSGD .tr`; `CClassifierPyTorch .trained`.
- #640 Added `random_state` parameter to `CClassifierDecisionTree`.

### Improved (6 changes)
- #631 Data objects are now stored using protocol 4 by `pickle_utils.save`. This protocol adds support for very large objects, pickling more kinds of objects, and some data format optimizations.
- #639 Objective function parameter (`objective_function`) in `CAttackEvasionCleverhans` is now correctly populated for the following attacks: `CarliniWagnerL2`, `FastGradientMethod`, `ProjectedGradientDescent`, `LBFGS`, `MomentumIterativeMethod`, `MadryEtAl`, `BasicIterativeMethod`.
- #638 The sequence of modifications to the attack point (`x_seq` parameter) is now correctly populated in `CAttackEvasionCleverhans`.
- #595 A pre-trained classifier can now be passed to `CClassifierRejectThreshold` to avoid running fit twice.
- #627 Slight improvement of `CKernel.gradient()` method performance by removing unnecessary calls.
- #630 Sparse data can now be used in `CKernelHistIntersect`.

### Changed (2 changes)
- #616 Renamed `CModelCleverhans` to `_CModelCleverhans` as this class is not supposed to be explicitly used.
- #111 Default value of the parameter `tol` changed from `-inf` to `None` in `CClassifierSGD`. This change should not alter the classifier behavior when using the default parameters.

### Fixed (8 changes)
- #611 Fixed `CDataloaderMNIST` crashing depending on the desired number of samples and digits to load.
- #652 Number of gradient computations returned by `CAttackEvasionCleverhans.grad_eval` is now accurate.
- #650 Fixed `CAttackEvasionCleverhans.f_eval` wrongly returns the number of gradient evaluations.
- #637 Fixed checks on `y_taget` in `CAttackEvasionCleverhans` which compared the 0 label to untargeted case (`y_true = None`).
- #648 Function `core.attr_utils.is_public` now correctly return False for properties.
- #649 Fixed wrong use of `core.attr_utils.is_public` in `CCreator` and `CDatasetHeader`.
- #655 Fixed `CClassifierRejectThreshold.n_classes` not taking into account the rejected class (label -1).
- #636 Fixed a `TypeError` raised by `CFigure.clabel()` when using matplotlib 3.

### Removed & Deprecated (4 changes)
- #628 Method `is_linear` of `CClassifier` and `CNormalizer` subclasses is now deprecated.
- #641 Parameter `random_seed` of `CClassifierLogistic` is now deprecated. Use `random_state` instead.
- #603 Removed deprecated class `CNormalizerMeanSTD`.
- #603 Removed deprecated parameter `batch_size` from `CKernel` and subclasses.

### Documentation (4 changes)
- #625 Reorganized notebooks tutorials into different categories: *Machine Learning*, *Adversarial Machine Learning*, and *Explainable Machine Learning*.
- #615 Added a tutorial notebook on the use of Cleverhans library wrapper.
- #607 Settings module `secml.settings` is now correctly displayed in the docs.
- #626 Added missing reference to `CPlotMetric` class in docs.


## v0.10 (29/10/2019)
- #535 Added new package `secml.explanation`, which provides different methods for explaining machine learning models. See documentation and examples for more information.
- #584 **[beta]** Added `CAttackEvasionCleverhans` to support adversarial attacks from [CleverHans](https://github.com/tensorflow/cleverhans), a Python library to benchmark vulnerability of machine learning systems to adversarial examples.

### Requirements (1 change)
- #580 PyTorch version `1.3` is now supported.

### Added (4 changes)
- #565 Added new abstract interface `CClassifierDNN` from which new classes implementing Deep Neural Networks can inherit.
- #555 Added `CNormalizerDNN`, which allows using a `CClassifierDNN` as a preprocessor.
- #593 Added `CDataLoaderTorchDataset`, which allows converting a `torchvision` dataset into a `CDataset`.
- #598 Added gradient method for `CKernelHistIntersection`.

### Improved (6 changes)
- #562 Extended support of `CClassifierPyTorch` to nested PyTorch modules.
- #594 `CClassifierPyTorch.load_model()` is now able to also load models trained with PyTorch (without using our wrapper). New parameter `classes` added to the method to match classes to indexes in the loaded model.
- #579 Left side single row/column broadcast is now supported for sparse vs sparse `CArray` operations.
- #582 Improved performance of `CNormalizerMeanStd` when multiple channels are defined.
- #576 Vastly improved the performance of kernels by removing loops over samples in many classes and refactoring main routines.
- #562 Improved `grad_f_x` computation at a specific layer in `CClassifierPyTorch`.

### Changed (4 changes)
- #578 `CClassifierPyTorch` now inherits from `CClassifierDNN`. The following changed accordingly: parameter `torch_model` renamed to `model`; property `layer_shapes` is now defined; method `save_checkpoint` removed.
- #562 Parameter `layer` of `CClassifierPyTorch.get_layer_output()` is now renamed `layer_names` as a list of layers names is supported (a single layer name is still supported as input). A dictionary is returned if multiple layers are requested. See the documentation for more information.
- #533 Double initialization in `CAttackEvasionPGDLS` will now be executed regardless of the classifier type (linear or nonlinear) if the `double_init` parameter of `.run()` method is set to `True`.
- #591 It is now not required to call the `fit` method of `CNormalizerMeanSTD` if fixed mean/std values are used.

### Fixed (4 changes)
- #561 Fixed `CConstraintBox` not always applied correctly for float data.
- #577 Fixed `CClassifierPyTorch.decision_function` applying preprocess twice.
- #581 Fixed gradient computation of `CKernelChebyshevDistance`.
- #599 Kernels using distances are now based on negative distances (to correctly represent similarity measures). Affected classes are: `CKernelChebyshevDistance`, `CKernelEuclidean`.

### Removed & Deprecated (5 changes)
- #561 Removed parameter `precision` from `CConstraint.is_violated()`.
- #575 Parameter `batch_size` of `CKernel` is now deprecated.
- #597 Removed unused parameter `gamma` from `CKernelChebyshevDistance`.
- #596 Removed `CKernelHamming`.
- #602 Renamed `CNormalizerMeanSTD` to `CNormalizerMeanStd`. The old class has been deprecated and will be removed in a future version.

### Documentation (5 changes)
- #538 Added a notebook tutorial on the use of Explainable ML methods provided by the `secml.explanation` package.
- #573 Improved visualization of attack results in `07-ImageNet` tutorial.
- #610 Fixed spacing between parameter and parameter type in the docs.
- #605 Fixed documentation of classes requiring extra components not being displayed.
- #608 Added acknowledgments to `README`.


## v0.9 (11/10/2019)
- #536 Added `CClassifierPytorch` to support Neural Networks (NNs) through [PyTorch](https://pytorch.org/) deep learning platform.

### Improved (1 change)
- #556 `CFigure.imshow` now supports `PIL` images as input.

### Changed (1 change)
- #532 Method `CPreProcess.revert()` is now renamed `.inverse_transform()`.

### Fixed (1 change)
- #554 Fixed `CClassifierSkLearn.predict()` not working when using pretrained sklearn models.

### Documentation (2 changes)
- #559 Deprecated functions and classes are now correctly visualized in the documentation.
- #560 Updated development roadmap accordingly to `0.10`, `0.11` and `0.12` releases.

### Deprecations (3 changes)
- #532 Method `CPreProcess.revert()` is deprecated. Use `.inverse_transform()` instead.
- #552 `CClassifierKDE` is now deprecated. Use `CClassifierSkLearn` with `sklearn.neighbors.KernelDensity` instead.
- #553 `CClassifierMCSLinear` is now deprecated. Use `CClassifierSkLearn` with `sklearn.ensemble.BaggingClassifier` instead.


## v0.8.1 (05/09/2019)
This version does not contain any significant change.

### Documentation (2 changes)
- #523 Fixed documentation not compiling under Sphinx v2.2.
- #529 Updated roadmap accordingly for v0.9 release.


## v0.8 (06/08/2019)
- First public release!<|MERGE_RESOLUTION|>--- conflicted
+++ resolved
@@ -1,5 +1,3 @@
-<<<<<<< HEAD
-=======
 ## v0.11.1 (18/12/2019)
 - Fixed compatibility issues with recently released scikit-learn v0.22 and scipy v1.4.
 
@@ -9,7 +7,6 @@
 - #668 Fixed unittests failing under scikit-learn v0.22 due to a change in their class output.
 
 
->>>>>>> 8b145f12
 ## v0.11 (02/12/2019)
 - #653 Added new `secml.ml.model_zoo` package, which provides a zoo of pre-trained SecML models. The list of available models will be greatly expanded in the future. See https://secml.gitlab.io/secml.ml.model_zoo.html for more details.
 - #629 Greatly improved the performance of the `grad_f_x` method for `CClassifier` and `CPreProcess` classes, especially when nested via `preprocess` attribute.
