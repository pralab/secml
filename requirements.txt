--- conflicted
+++ resolved
@@ -1,12 +1,3 @@
-<<<<<<< HEAD
-numpy >= 1.15.*
-scipy >= 1.2.*
-matplotlib == 2.2.*
-scikit-learn >= 0.20.*
-joblib
-Pillow
-requests
-=======
 numpy >= 1.15
 scipy >= 1.2
 matplotlib ~= 2.2.0
@@ -15,6 +6,5 @@
 Pillow
 requests
 python-dateutil
->>>>>>> c418df0f
 # For python 2/3 compatibility
 six