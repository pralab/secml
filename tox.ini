--- conflicted
+++ resolved
@@ -77,14 +77,10 @@
     ignore:numpy.ufunc size changed*:RuntimeWarning
     ignore:More than.*figures have been opened*:RuntimeWarning
     ignore:The SafeConfigParser class has been renamed to ConfigParser in Python 3.2.*:DeprecationWarning
-<<<<<<< HEAD
-;addopts = --cov=src/secml
-=======
     ignore:future versions will not create a writeable array*:FutureWarning
     ignore:Numpy has detected that you (may be)*:DeprecationWarning
     ignore:Using or importing the ABCs from 'collections' instead of from 'collections.abc' is deprecated*:DeprecationWarning
 addopts = --cov=src/secml
->>>>>>> 545015d0
 
 # PYTEST-COV CONFIG
 [coverage:run]
